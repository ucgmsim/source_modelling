--- conflicted
+++ resolved
@@ -3,14 +3,10 @@
 matplotlib
 numpy<2
 pandas
-<<<<<<< HEAD
+parse
 scipy
 hypothesis[numpy, pandas]
 parse
 pytest
-=======
-parse
-scipy
->>>>>>> d70a83f5
 typer
 tqdm
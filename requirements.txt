--- conflicted
+++ resolved
@@ -3,11 +3,7 @@
 matplotlib
 numpy<2
 pandas
-<<<<<<< HEAD
+parse
 scipy
 typer
-tqdm
-=======
-parse
-scipy
->>>>>>> 8fd37599
+tqdm
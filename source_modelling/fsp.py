"""Module for handling FSP files.

This module provides classes and functions for reading FSP files,
as well as representing their contents.
See http://equake-rc.info/SRCMOD/fileformats/fsp/
for details on the FSP format.

Classes
-------
- FSPFile: Representation of an FSP file.

Exceptions
----------
- FSPParseError: Exception raised for errors in parsing FSP files.

Example
-------
>>> fsp_file = FSPFile.read_from_file(fsp_ffp)
>>> (fsp_file.data['trup'] + fsp_file.data['rise']).max() # Get time of final rise for subfaults.
"""

import dataclasses
import io
import re
from collections.abc import Callable
from pathlib import Path
from typing import IO, Optional

import numpy as np
<<<<<<< HEAD
import numpy.typing as npt
=======
>>>>>>> a2d5ee66
import pandas as pd
import parse
import scipy as sp

from qcore import coordinates
from source_modelling.sources import Plane

HEADER_PATTERN = """EventTAG: {event_tag}
Loc : LAT = {latitude:g} LON = {longitude:g} DEP = {depth:g}
Size : LEN = {length:g} km WID = {width:g} km Mw = {magnitude:g} Mo = {moment:g} Nm
Mech : STRK = {strike:g} DIP = {dip:g} RAKE = {rake:g} Htop = {htop:g} km
Rupt : HypX = {hypx:g} km Hypz = {hypz:g} km avTr = {average_rise_time:g} s avVr = {average_rupture_speed:g} km/s
Invs : Nx = {nx:d} Nz = {nz:d} Fmin = {fmin:g} Hz Fmax = {fmax:g} Hz
Invs : Dx = {dx:g} km Dz = {dz:g} km
Invs : Ntw = {time_window_count:d} Nsg = {segment_count:d} (# of time-windows,# of fault segments)
Invs : LEN = {time_window_length:g} s SHF = {time_shift:g} s (time-window length and time-shift)
SVF : {slip_velocity_function} (type of slip-velocity function used)
"""


def _normalise_value(value: float) -> Optional[float]:
    """Normalise an FSP parameter value.

    Parameters
    ----------
    value : float
        The value to normalise.

    Returns
    -------
    Optional[float]
        None if value is 999 or less than zero.
    """
    return None if value == 999 or value < 0 else value


class FSPParseError(Exception):
    """Exception raised for errors in parsing FSP files."""

    pass


@dataclasses.dataclass
class Segment:
    """A representation of a segment in an FSP file."""

    strike: Optional[float] = None
    """The strike of the segment."""
    dip: Optional[float] = None
    """The dip of the segment."""
    length: Optional[float] = None
    """The length of the segment."""
    width: Optional[float] = None
    """The width of the segment."""
    dtop: Optional[float] = None
    """The top depth of the segment."""
    top_centre: Optional[np.ndarray] = None
    """The top centre of the segment."""
    hypocentre: Optional[np.ndarray] = None
    """The hypocentre of the segment."""
    dx: Optional[float] = None
    """The length of the subfaults."""
    dz: Optional[float] = None
    """The width of the subfaults."""
    subfaults: Optional[int] = None
    """The number of subfaults in the segment."""

    def as_plane(self) -> Plane:
        """Convert the segment to a Plane object.

        Note
        ----
        Only works for segments with a defined strike, dip, length,
        width, and top_centre. Segments must be within the bounds of
        NZTM coordinates to workflow reliably.

        Returns
        -------
        Plane
            The Plane object representing the segment.
        """
        if not (
            self.strike is not None
            and self.dip
            and self.length
            and self.width
            and self.dtop is not None
            and isinstance(self.top_centre, np.ndarray)
        ):
            raise ValueError(
                "Cannot convert segment to Plane: missing required attributes."
            )
        strike_nztm = coordinates.great_circle_bearing_to_nztm_bearing(
            self.top_centre, self.width, self.strike
        )
        top_centre_nztm = coordinates.wgs_depth_to_nztm(self.top_centre)
        dip_dir = strike_nztm + 90
        dip_direction = np.array(
            [np.cos(np.radians(dip_dir)), np.sin(np.radians(dip_dir))]
        )
        km_to_m = 1000
        projected_width_m = self.width * km_to_m / 2 * np.cos(np.radians(self.dip))
        centroid = projected_width_m * dip_direction + top_centre_nztm
        return Plane.from_centroid_strike_dip(
            coordinates.nztm_to_wgs_depth(centroid),
            self.dip,
            self.length,
            self.width,
            dtop=self.dtop,
            strike_nztm=strike_nztm,
            dip_dir_nztm=dip_dir,
        )


@dataclasses.dataclass
class FSPFile:
    """A representation of the FSP file format used to represent source models in SRCMOD.

    Attributes
    ----------
    event_tag : str
        An identifier for the FSPFile, e.g. "s2004IRIANx01WEIx".
    latitude : float
        Latitude of hypocentre.
    longitude : float
        Longitude of hypocentre.
    depth : float
        Depth of hypocentre (in km).
    hypx : float or None
        The x-coordinate of the hypocentre (along strike, in km).
    hypz : float or None
        The z-coordinate of the hypocentre (along dip, in km).
    length : float
        The length of the rupture (in km).
    width : float
        The width of the rupture (in km).
    strike : float
        Rupture plane strike.
    dip : float
        Rupture plane dip.
    rake : float
        Rupture plane rake.
    htop : float
        Top depth of rupture plane (in km).
    magnitude : float
        Rupture magnitude.
    moment : float
        Rupture moment (in Nm).
    average_rise_time : float or None
        Average rise time of subfaults.
    average_rupture_speed : float or None
        Average speed of rupture front.
    slip_velocity_function : str
        Description of the slip velocity function used
    nx : float or None
        The number of subfaults along strike.
    nz : float or None
        The number of subfaults along dip.
    dx : float
        The length of each subfault.
    dz : float
        The width of each subfault.
    fmin : float or None
        The minimum frequency in the inversion.
    fmax : float or None
        The maximum frequency in the inversion.
    time_window_count : float or None
        The slip (or rake) time windows for each subfault.
    time_window_length : float or None
        The time window length for each subfault.
    time_shift : float or None
        The time shift for each time window.
    segment_count : int
        Number of segments (subfaults).
    data : pd.DataFrame
        The data frame of info on each subfault. Columns vary for this
        dataframe, but each comes with 'segment', 'length', and 'width' which
        are the segement index, length and width respectively. To perform
        operations over multi-segment data, group by 'segment' and apply the
        operation to each group.
    segments : list[Segment]
        A list of segments, each containing a `Segment` object.
    """

    event_tag: str

    # Hypocentre parameters
    latitude: float
    longitude: float
    depth: float
    hypx: Optional[float]
    hypz: Optional[float]

    velocity_model: Optional[pd.DataFrame | float]

    # Fault and parameters
    length: float
    width: float
    strike: float
    dip: float
    rake: float
    htop: float

    # Rupture parameters
    magnitude: float
    moment: float
    average_rise_time: Optional[float]
    average_rupture_speed: Optional[float]
    slip_velocity_function: str

    # Model subfault sizes
    nx: Optional[int]
    nz: Optional[int]
    dx: Optional[float]
    dz: Optional[float]

    # Inversion parameters
    fmin: Optional[float]
    fmax: Optional[float]

    # Time window parameters
    time_window_count: Optional[float]
    time_window_length: Optional[float]
    time_shift: Optional[float]

    # Number of segments (== len(data))
    segment_count: int
    data: pd.DataFrame

<<<<<<< HEAD
    @property
    def segments(self) -> list[npt.NDArray[np.float64]]:
        """ndarray: a list of segment slips in the shape (ny, nx)."""
        grouped_slips = []

        for _, segment_df in self.data.groupby("segment"):
            # Get unique z-values and sort them
            unique_z = np.sort(segment_df["z"].unique())

            # Create a list to store slip values for each z
            slip_layers = []
            for z in unique_z:
                # Select slip values corresponding to this z
                slip_values = segment_df[segment_df["z"] == z]["slip"].values
                slip_layers.append(slip_values)

            # Convert to a NumPy array (ragged arrays will have dtype=object)
            grouped_slips.append(np.vstack(slip_layers))

        return grouped_slips
=======
    segments: list[Segment] = dataclasses.field(default_factory=list)
>>>>>>> a2d5ee66

    @classmethod
    def read_from_file(cls: Callable, fsp_ffp: Path) -> "FSPFile":
        """Parse an FSPFile.

        Parameters
        ----------
        fsp_ffp : Path
            Path to the FSP file.

        Returns
        -------
        FSPFile
            The parsed FSPFile.
        """
        with open(fsp_ffp, "r") as fsp_file_handle:
            header = ""
            # Collect and normalise all the lines that make up the header
            # of the file.
            for line in fsp_file_handle:
                if line.startswith("% Data"):
                    break
                if (
                    line.startswith("% -")
                    or line.strip() == "%"
                    or line.startswith("% Event :")
                ):
                    continue
                # Strip the leading "% ", and deduplicate the spaces in the line.
                # This is required to normalise the string so that the parse
                # module can handle the rest of the parsing
                header += " ".join(line.lstrip("% ").split()) + "\n"

            # Now we can parse the header according to the header pattern.
            parse_result = parse.parse(
                HEADER_PATTERN.strip(),
                header.strip(),
            )

            if not parse_result:
                raise FSPParseError("Failed to parse FSP file header")
            metadata = parse_result.named

            # now search for the velocity model structure
            for line in fsp_file_handle:
                if line.startswith("% VELOCITY-DENSITY STRUCTURE"):
                    break
            velocity_model = _parse_velocity_density_structure(fsp_file_handle)

            # now sniff ahead for the columns
            data, segments = _parse_segment_slip(
                fsp_file_handle, metadata["segment_count"]
            )

            fsp_file = cls(
                data=data, velocity_model=velocity_model, segments=segments, **metadata
            )

            # A lot of parameters can be 999 or -999 to indicate "no known
            # value", so we can detect that and set to None
            fsp_file.hypx = _normalise_value(fsp_file.hypx)
            fsp_file.hypz = _normalise_value(fsp_file.hypz)

            fsp_file.average_rise_time = _normalise_value(fsp_file.average_rise_time)
            fsp_file.average_rupture_speed = _normalise_value(
                fsp_file.average_rupture_speed
            )

            fsp_file.nx = _normalise_value(fsp_file.nx)
            fsp_file.nz = _normalise_value(fsp_file.nz)

            fsp_file.dx = _normalise_value(fsp_file.dx)
            fsp_file.dz = _normalise_value(fsp_file.dz)

            fsp_file.fmin = _normalise_value(fsp_file.fmin)
            fsp_file.fmax = _normalise_value(fsp_file.fmax)

            fsp_file.time_window_count = _normalise_value(fsp_file.time_window_count)
            fsp_file.time_window_length = _normalise_value(fsp_file.time_window_length)
            fsp_file.time_shift = _normalise_value(fsp_file.time_shift)
            return fsp_file


SEGMENT_HEADER_PATTERN = re.compile(
    r"""
    %\s*SEGMENT\s*\#\s*
    (?P<segment_index>\d+)           # Segment index number
    \s*:\s*
    STRIKE\s*=\s*
    (?P<strike>[\d.]+)               # Strike value in degrees
    \s*deg\s*
    DIP\s*=\s*
    (?P<dip>[\d.]+)                  # Dip value in degrees
    \s*deg
    """,
    re.VERBOSE,
)

DEPTH_TO_TOP_PATTERN = re.compile(
    r"""
    %\s*depth\s+to\s+top:\s+
    Z2top\s*=\s*
    (?P<dtop>[\d.]+)                 # Depth to top in km
    \s*km
    """,
    re.VERBOSE,
)

LATLON_PATTERN = re.compile(
    r"""
    %\s*LAT\s*=\s*
    (?P<lat>[+-]?\d+(?:\.\d+)?)      # Latitude value
    \s*,\s*
    LON\s*=\s*
    (?P<lon>[+-]?\d+(?:\.\d+)?)      # Longitude value
    """,
    re.VERBOSE,
)

DXDZ_PATTERN = re.compile(
    r"""
    %\s*Dx\s*=\s*
    (?P<dx>[+-]?\d+(?:\.\d+)?)       # Dx value in km
    \s*km\s+
    Dz\s*=\s*
    (?P<dz>[+-]?\d+(?:\.\d+)?)       # Dz value in km
    \s*km
    """,
    re.VERBOSE,
)

HYPOCENTRE_PATTERN = re.compile(
    r"""
    %\s*hypocenter\s+on\s+SEG\s+\#\s*\d+\s*:\s*
    along-strike\s*\(X\)\s*=\s*
    (?P<along_strike>[\d.]+)         # Along-strike value
    \s*,\s*
    down-dip\s*\(Z\)\s*=\s*
    (?P<down_dip>[\d.]+)             # Down-dip value
    """,
    re.VERBOSE,
)

SUBFAULTS_PATTERN = re.compile(
    r"""
    %\s+Nsbfs\s*=\s*
    (?P<subfaults>\d+)               # Number of subfaults
    """,
    re.VERBOSE,
)

DIMENSIONS_PATTERN = re.compile(
    r"""
    %\s+LEN\s*=\s*
    (?P<length>\d+(?:\.\d+)?)        # Length in km
    \s+km\s+
    WID\s*=\s*
    (?P<width>\d+(?:\.\d+)?)         # Width in km
    \s+km
    """,
    re.VERBOSE,
)

COLUMN_HEADER_PATTERN = re.compile(
    r"""
    %\s+LAT\s+LON                    # Column header indicator
    """,
    re.VERBOSE,
)


def _parse_segment_slip(
    fsp_file_handle: IO[str], segment_count: int
) -> tuple[pd.DataFrame, list[Segment]]:
    """
    Parse segment slip data from an FSP file.

    This function extracts slip information for multiple segments from an FSP file.
    Each segment contains a specified number of subfaults, and the function reads
    their respective latitude, longitude, slip values, and other associated data.

    Parameters
    ----------
    fsp_file_handle : IO[str]
        A file-like object containing the FSP file contents.
    segment_count : int
        The number of segments to parse.

    Returns
    -------
    pd.DataFrame
        A DataFrame containing parsed subfault data for all segments.
        The DataFrame includes a "segment" column identifying the segment index.
    list[Segment]
        A list of Segment objects representing each segment's properties.

    Raises
    ------
    FSPParseError
        If the column headers for a segment cannot be found or the number of
        subfaults for a segment is missing.
    """
    segments: list[Segment] = []
    segment_data: list[pd.DataFrame] = []

    for i in range(segment_count):
        segment = Segment()
        for line in fsp_file_handle:
            # Parse segment header with strike and dip values
            if segment_header := SEGMENT_HEADER_PATTERN.match(line):
                segment_index = int(segment_header.group("segment_index"))
                if segment_index != i + 1:
                    raise FSPParseError(
                        f"Expected segment {i + 1} but found segment {segment_index}"
                    )
                segment.strike = float(segment_header.group("strike"))
                segment.dip = float(segment_header.group("dip"))

            # Parse depth to top
            if dtop_match := DEPTH_TO_TOP_PATTERN.match(line):
                segment.dtop = float(dtop_match.group("dtop"))

            # Parse latitude and longitude
            if latlon_match := LATLON_PATTERN.match(line):
                segment.top_centre = np.array(
                    [float(latlon_match.group("lat")), float(latlon_match.group("lon"))]
                )

            # Parse dx and dz values
            if dxdz_match := DXDZ_PATTERN.match(line):
                segment.dx = float(dxdz_match.group("dx"))
                segment.dz = float(dxdz_match.group("dz"))

            # Parse hypocentre information
            if hypocentre_match := HYPOCENTRE_PATTERN.match(line):
                segment.hypocentre = np.array(
                    [
                        float(hypocentre_match.group("along_strike")),
                        float(hypocentre_match.group("down_dip")),
                    ]
                )

            # Parse number of subfaults
            if match := SUBFAULTS_PATTERN.search(line):
                segment.subfaults = int(match.group("subfaults"))

            # Parse segment dimensions
            if dimensions := DIMENSIONS_PATTERN.match(line):
                segment.length = float(dimensions.group("length"))
                segment.width = float(dimensions.group("width"))

            # Check for column headers
            if COLUMN_HEADER_PATTERN.match(line):
                break
        else:
            raise FSPParseError(f"Cannot find columns for FSP file on segment {i + 1}.")

        segments.append(segment)

        if segment.subfaults is None:
            raise FSPParseError(
                f"Cannot find number of subfaults for FSP file on segment {i + 1}."
            )

        columns = line.lower().lstrip("% ").split()
        _ = next(fsp_file_handle)  # Skip header decoration

        # Read subfaults lines into StringIO buffer
        lines = io.StringIO(
            "\n".join([next(fsp_file_handle) for _ in range(segment.subfaults)])
        )

        data = pd.read_csv(
            lines,
            delimiter=r"\s+",
            header=None,
            names=columns,
        )

        data = data.rename(
            columns={"x==ew": "x", "y==ns": "y", "x==ns": "x", "y==ew": "y"}
        )
        data["segment"] = i
        segment_data.append(data)

    return pd.concat(segment_data), segments


def _parse_velocity_density_structure(
    fsp_file_handle: IO[str],
) -> Optional[pd.DataFrame | float]:
    """Parse the velocity-density structure from an FSP file.

    Parameters
    ----------
    fsp_file_handle : IO[str]
        A file-like object containing the FSP file contents.

    Returns
    -------
    Optional[pd.DataFrame | float]
        - If a velocity model table is found, returns a DataFrame with columns:
          ["DEPTH", "P-VEL", "S-VEL", "QP", "QS"].
        - If a shear modulus value is found, returns it as a float.
        - If the structure cannot be determined, returns None.
    """
    # Matches % No. of layers = x, where x is the number of layers in the velocity model.
    number_of_layers_re = re.match(
        r"%\s+No\.\s+of\s+layers\s*=\s*(\d+)", next(fsp_file_handle)
    )
    layer_count = 0
    if number_of_layers_re:
        layer_count = int(number_of_layers_re.group(1))
    else:
        return None

    columns = []
    uses_velocity_model_table = False
    while line := next(fsp_file_handle):
        if re.match(r"%\s+DEPTH\s+P-VEL", line):
            uses_velocity_model_table = True
            columns = [
                column for column in re.split(r"\s+", line.strip("% ")) if column
            ]
            break
        elif "shear modulus" in line.lower():
            # This is the case for an assumed constant mu value for the whole
            # geology.
            break
        elif "crustal model unknown" in line.lower():
            # This case is an edge-case when the crustal model is unknown.
            return None

    if uses_velocity_model_table:
        _ = next(fsp_file_handle)  # Skip units

        lines = io.StringIO(
            "\n".join([next(fsp_file_handle).strip("% ") for _ in range(layer_count)])
        )
        df = pd.read_csv(lines, delimiter=r"\s+", header=None, names=columns)
        bad_columns = []

        for column in df.columns:
            if (df[column].abs() == 999).all() or (df[column].abs() == 9999).all():
                bad_columns.append(column)
        if bad_columns:
            df = df.drop(columns=bad_columns)

        return df.rename(
            columns={
                "DEPTH": "depth",
                "P-VEL": "Vp",
                "S-VEL": "Vs",
                "QP": "Qp",
                "QS": "Qs",
                "DENS": "density",
            }
        )

    # Parse out the assumed shear modulus
    # It is split over two lines, a scale which looks like % [10**10 N/m^2]
    # typically...
    scale = re.match(r"%\s+\[(\d+)\*\*(\d+) N/m\^2\]", next(fsp_file_handle))
    if not scale:
        return None
    scale = float(scale.group(1)) ** float(scale.group(2))
    # ...and a significand which is just a floating point on a line of its own.
    # Typically: % 3.30.
    significand = re.match(r"%\s+(\d+(\.\d+)?)", next(fsp_file_handle))
    if not significand:
        return None
    significand = float(significand.group(1))
    return significand * scale


def autocorrelation_dimension(
    slip_array: npt.NDArray[np.float64], dx: float, axis: int = 0
) -> float:
    """Calculate the autocorrelation dimension of a slip array.

    Parameters
    ----------
    slip_array : ndarray
        The slip array to calculate the autocorrelation dimension of.
    dx : float
        The length of each subfault.
    axis : int, optional
        The axis along which to calculate the autocorrelation dimension, by default 0.

    Returns
    -------
    float
        The autocorrelation dimension of the slip array.
    """
    slip_function = slip_array.sum(axis=int(not bool(axis)))

    # Calculate the autocorrelation of the slip array
    autocorrelation = sp.signal.correlate(slip_function, slip_function, mode="full")

    # Calculate the autocorrelation dimension
    return sp.integrate.trapezoid(autocorrelation, dx=dx) / autocorrelation.max()


def trim_array_to_target_length(
    slip_array: npt.NDArray[np.float64],
    dx: float,
    target_length: float,
    axis: int = 0,
    trim_left: bool = True,
) -> npt.NDArray[np.float64]:
    """Trim an array to a target length.

    Parameters
    ----------
    slip_array : ndarray
        The array to trim.
    dx : float
        The length of each subfault.
    target_length : float
        The target length to trim the array to. Array will be trimmed to have ideally length of
        target_length +/- 2 * dx.
    axis : int, optional
        The axis along which to trim the array, by default 0.

    Returns
    -------
    ndarray
        The trimmed array.
    """

    keep_threshold = slip_array.max() / 3
    slip_function = slip_array.max(axis=int(not axis))
    left = 0
    right = len(slip_function)
    while (
        left < right
        and not (
            slip_function[left] >= keep_threshold
            and slip_function[right - 1] >= keep_threshold
        )
        and abs((right - left) * dx - target_length) > 2 * dx
    ):
        if (
            slip_function[left] < slip_function[right - 1]
            and slip_function[left] < keep_threshold
        ):
            left += 1
        elif slip_function[right - 1] < keep_threshold:
            right -= 1

    while left > 0 and slip_function[left] >= keep_threshold:
        left -= 1

    while right < len(slip_function) and slip_function[right - 1] >= keep_threshold:
        right += 1

    while slip_function[left] == 0 and left < right:
        left += 1

    while slip_function[right - 1] == 0 and left < right:
        right -= 1

    if not trim_left:
        left = 0

    if left >= right:
        raise ValueError("Cannot trim array to target length")

    return left, right


def trim_slip_array(
    slip_array: npt.NDArray[np.float64], dx: float, dz: float, keep_top: bool = True
) -> npt.NDArray[np.float64]:
    """Trim a slip array to remove areas of low asperity.

    Parameters
    ----------
    slip_array : ndarray
        The slip array to trim.
    dx : float
        The length of each subfault.
    dz : float
        The width of each subfault.

    Returns
    -------
    ndarray
        The trimmed slip array.
    """
    autocorrelation_length = autocorrelation_dimension(slip_array, dx, axis=1)

    autocorrelation_width = autocorrelation_dimension(slip_array, dz, axis=0)
    left, right = trim_array_to_target_length(
        slip_array, dx, autocorrelation_length, axis=1
    )
    top, bottom = trim_array_to_target_length(
        slip_array, dz, autocorrelation_width, trim_left=not keep_top
    )

    return slip_array[top:bottom, left:right]<|MERGE_RESOLUTION|>--- conflicted
+++ resolved
@@ -27,10 +27,7 @@
 from typing import IO, Optional
 
 import numpy as np
-<<<<<<< HEAD
 import numpy.typing as npt
-=======
->>>>>>> a2d5ee66
 import pandas as pd
 import parse
 import scipy as sp
@@ -260,30 +257,7 @@
     segment_count: int
     data: pd.DataFrame
 
-<<<<<<< HEAD
-    @property
-    def segments(self) -> list[npt.NDArray[np.float64]]:
-        """ndarray: a list of segment slips in the shape (ny, nx)."""
-        grouped_slips = []
-
-        for _, segment_df in self.data.groupby("segment"):
-            # Get unique z-values and sort them
-            unique_z = np.sort(segment_df["z"].unique())
-
-            # Create a list to store slip values for each z
-            slip_layers = []
-            for z in unique_z:
-                # Select slip values corresponding to this z
-                slip_values = segment_df[segment_df["z"] == z]["slip"].values
-                slip_layers.append(slip_values)
-
-            # Convert to a NumPy array (ragged arrays will have dtype=object)
-            grouped_slips.append(np.vstack(slip_layers))
-
-        return grouped_slips
-=======
     segments: list[Segment] = dataclasses.field(default_factory=list)
->>>>>>> a2d5ee66
 
     @classmethod
     def read_from_file(cls: Callable, fsp_ffp: Path) -> "FSPFile":

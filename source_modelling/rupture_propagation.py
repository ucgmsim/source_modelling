"""
Rupture Propagation Module

This module provides functions for computing likely rupture paths from
information about the distances between faults.

Reference
---------
To understand the purpose and implementation of the algorithms in the
'Rupture Propagation' page[0] on the source modelling wiki.

[0]: https://github.com/ucgmsim/source_modelling/wiki/Rupture-Propagation
"""

import random
from collections import defaultdict, namedtuple
from collections.abc import Generator
from typing import Optional

import networkx as nx
import numpy as np
<<<<<<< HEAD
=======
from networkx.algorithms.tree import mst
>>>>>>> cb12eeeb

from qcore import coordinates
from source_modelling import sources

DistanceGraph = dict[str, dict[str, float]]
Tree = dict[str, Optional[str]]


def spanning_tree_with_probabilities(
    graph: nx.Graph,
) -> tuple[list[nx.DiGraph], list[float]]:
    r"""
    Compute all spanning trees of a graph and their probabilities.

    Trees from have probability:

    P(T) = \prod_{(u, v) \in T} w(u, v) * \prod_{(u, v) \notin T}(1 - w(u, v)),

    where w(u, v) is the weight of the edge between u and v.

    Parameters
    ----------
    graph : nx.DiGraph
        Directed graph with weighted edges.

    Returns
    -------
    list[nx.DiGraph]
        A list of spanning trees of the graph.
    list[float]
        An array of probabilities corresponding to each spanning tree. Each
        probability represents the likelihood of the corresponding spanning tree
        based on edge weights in the graph.
    """

    trees = []
    probabilities = []
    for tree in mst.SpanningTreeIterator(graph):
        p_tree = 1.0
        for u, v in graph.edges:
            if tree.has_edge(u, v):
                p_tree *= graph[u][v]["weight"]
            else:
                p_tree *= 1 - graph[u][v]["weight"]
        trees.append(tree)
        probabilities.append(p_tree)

    return trees, probabilities


def sampled_spanning_tree(graph: nx.Graph, n_samples: int = 1) -> list[nx.Graph]:
    r"""
    Sample spanning trees from a graph based on edge weights.

    Trees are sampled according to their probabilities, which are defined as:

    P(T) = \prod_{(u, v) \in T} w(u, v) * \prod_{(u, v) \notin T} (1 - w(u, v)),

    where w(u, v) is the weight of the edge between nodes u and v.

    Parameters
    ----------
    graph : nx.Graph
        The graph from which to sample the spanning trees. Higher weighted edges
        are more likely to be included.
    n_samples : int, optional
        The number of trees to sample. Default is 1.

    Returns
    -------
    list[nx.Graph]
        A list of sampled spanning trees.
    """
    weight_graph = graph.copy()
    for u, v in weight_graph.edges:
        weight_graph[u][v]["weight"] /= 1 - weight_graph[u][v]["weight"]

    trees = [
        nx.random_spanning_tree(weight_graph, weight="weight") for _ in range(n_samples)
    ]
    return trees


def graph_to_tree(tree: nx.DiGraph) -> Tree:
    """
    Convert a directed graph to a tree representation.

    Parameters
    ----------
    tree : nx.DiGraph
        Directed acyclic graph to be converted into a tree.

    Returns
    -------
    Tree
        A dictionary where each key is a node, and the value is its parent node.
        The root node is mapped to `None`.
    """
    root = tree_root(tree)
    return {v: u for u, v in tree.edges} | {root: None}


def tree_root(tree: nx.DiGraph) -> str:
    """
    Identify the root of a directed tree.

    The root node is defined as the node with no incoming edges.

    Parameters
    ----------
    tree : nx.DiGraph
        Directed acyclic graph representing the tree.

    Returns
    -------
    str
        The root node of the tree.
    """
    return next(n for n in tree.nodes if tree.in_degree(n) == 0)


def sample_tree_with_root_probabilities(
    graph: nx.Graph, root_probabilities: dict[str, float], n_samples: int = 1
) -> list[Tree]:
    """
    Sample spanning trees with root selection based on probabilities.

    This method combines the sampling of spanning trees with prior probabilities
    assigned to the root nodes. Trees are sampled according to their probabilities,
    and the root node is selected proportionally to the given `root_probabilities`.

    Parameters
    ----------
    graph : nx.DiGraph
        Directed graph with weighted edges.
    root_probabilities : dict[str, float]
        Prior probabilities for each node to be selected as the root.
    n_samples : int, optional
        Number of trees to sample. Default is 1.

    Returns
    -------
    Tree or list[Tree]
        A single sampled spanning tree if `n_samples == 1`, otherwise a list of
        sampled spanning trees.
    """
    sampled_trees: list[nx.Graph] = sampled_spanning_tree(graph, n_samples)
    roots = random.choices(
        list(root_probabilities), k=n_samples, weights=list(root_probabilities.values())
    )
    rooted_trees = [
        graph_to_tree(nx.dfs_tree(tree, root))
        for tree, root in zip(sampled_trees, roots)
    ]

    return rooted_trees


def select_top_spanning_trees(
    graph: nx.Graph, probability_threshold: float
) -> list[nx.Graph]:
    r"""
    Generate a list of top spanning trees from a graph based on a probability threshold.

    The list will containing the smallest number of spanning trees such that

    \sum P(T) >= probability_threshold

    Parameters
    ----------
    graph : nx.Graph
        The input graph from which to generate spanning trees. Edge
        weights are probabilities of inclusion in the range [0, 1).
    probability_threshold : float
        The cumulative probability threshold to determine the number of spanning trees to return.

    Returns
    -------
    list of nx.Graph
        A list of spanning trees that cumulatively meet or exceed the probability threshold.
    """
    weighted_graph = graph.copy()
    # First pass converts the graph into one with weights appropriate
    # for finding spanning trees by probability.
    for node_u, node_v in weighted_graph.edges:
        weighted_graph[node_u][node_v]["weight"] /= (
            1 - weighted_graph[node_u][node_v]["weight"]
        )

    # Used to compute the marginal probability of spanning trees
    total_tree_weight = nx.number_of_spanning_trees(weighted_graph, weight="weight")

    # Second pass computes log of edge-weights so that spanning tree
    # iterator returns trees in descending order of probability.
    for node_u, node_v in weighted_graph.edges:
        edge_weight = weighted_graph[node_u][node_v]["weight"]
        weighted_graph[node_u][node_v]["weight"] = np.log(edge_weight)

    cumulative_tree_weight = 0.0
    spanning_trees = []

    for spanning_tree in mst.SpanningTreeIterator(weighted_graph, minimum=False):
        spanning_trees.append(spanning_tree)
        tree_log_probability = sum(
            spanning_tree[node_u][node_v]["weight"]
            for node_u, node_v in spanning_tree.edges
        )
        cumulative_tree_weight += np.exp(tree_log_probability)

        if cumulative_tree_weight / total_tree_weight >= probability_threshold:
            break

    return spanning_trees


JumpPair = namedtuple("JumpPair", ["from_point", "to_point"])


def shaw_dieterich_distance_model(distance: float, d0: float, delta: float) -> float:
    """
    Calculate fault jump probabilities using the Shaw-Dieterich distance model.

    This model computes the likelihood of a rupture propagating between two faults
    based on their separation distance and physical parameters.

    Parameters
    ----------
    distance : float
        The distance between two faults (in metres).
    d0 : float
        The characteristic distance parameter (in metres).
    delta : float
        The characteristic slip distance parameter (in metres).

    Returns
    -------
    float
        The calculated probability, clipped to a maximum of 1.

    References
    ----------
    [0] Shaw, B. E., & Dieterich, J. H. (2007). Probabilities for jumping fault
        segment stepovers. *Geophysical Research Letters*, 34(1).
    """
    return min(1, np.exp(-(distance - delta) / d0))


def prune_distance_graph(distances: DistanceGraph, cutoff: float) -> DistanceGraph:
    """
    Remove edges from a distance graph that exceed a cutoff.

    Parameters
    ----------
    distances : DistanceGraph
        A dictionary representing the graph of distances between faults.
    cutoff : float
        The maximum allowed distance (in metres) for edges in the graph.

    Returns
    -------
    DistanceGraph
        A pruned copy of the input distance graph, containing only edges with
        distances less than the cutoff.
    """
    return {
        fault_u: {
            fault_v: distance
            for fault_v, distance in neighbours_fault_u.items()
            if distance < cutoff
        }
        for fault_u, neighbours_fault_u in distances.items()
    }


def probability_graph(
    distances: DistanceGraph, d0: float = 3, delta: float = 1
) -> nx.DiGraph:
    """
    Convert a distance graph into a probability graph.

    The edge probabilities are computed using the Shaw-Dieterich model, and they
    represent the likelihood of rupture propagation between faults. Each edge
    probability is capped at 0.99 for numerical stability.

    Parameters
    ----------
    distances : DistanceGraph
        A dictionary representing distances between faults.
    d0 : float, optional
        The `d0` parameter for the Shaw-Dieterich model (in kilometres). Default is 3.
    delta : float, optional
        The `delta` parameter for the Shaw-Dieterich model (in kilometres). Default is 1.

    Returns
    -------
    nx.DiGraph
        A directed graph where edges are weighted by probabilities of rupture
        propagation between faults.
    """

    return nx.from_dict_of_dicts(
        {
            fault_u: {
                fault_v: {
                    "weight": min(
                        shaw_dieterich_distance_model(distance / 1000, d0, delta), 0.99
                    )
                }
                for fault_v, distance in neighbours_fault_u.items()
            }
            for fault_u, neighbours_fault_u in distances.items()
        },
        create_using=nx.Graph,
    )


def distance_between(
    source_a: sources.IsSource,
    source_b: sources.IsSource,
    source_a_point: np.ndarray,
    source_b_point: np.ndarray,
) -> float:
    """
    Calculate the distance between two points on different sources.

<<<<<<< HEAD
    Parameters
    ----------
    source_a : sources.IsSource
        The first source.
    source_b : sources.IsSource
        The second source.
    source_a_point : np.ndarray
        The point on the first source.
    source_b_point : np.ndarray
        The point on the second source.
=======
    This function converts local fault coordinates to global WGS84 coordinates
    and then calculates the distance between these global points.

    Parameters
    ----------
    source_a : sources.IsSource
        The first source object.
    source_b : sources.IsSource
        The second source object.
    source_a_point : np.ndarray
        The local coordinates on the first source.
    source_b_point : np.ndarray
        The local coordinates on the second source.
>>>>>>> cb12eeeb

    Returns
    -------
    float
<<<<<<< HEAD
        The distance between the two points.
=======
        The distance between the two points in metres.
>>>>>>> cb12eeeb
    """
    global_point_a = source_a.fault_coordinates_to_wgs_depth_coordinates(source_a_point)
    global_point_b = source_b.fault_coordinates_to_wgs_depth_coordinates(source_b_point)
    return coordinates.distance_between_wgs_depth_coordinates(
        global_point_a, global_point_b
    )


def sample_rupture_propagation(
    sources_map: dict[str, sources.IsSource],
    initial_source: Optional[str] = None,
    initial_source_distribution: Optional[dict[str, float]] = None,
    jump_impossibility_limit_distance: int = 15000,
<<<<<<< HEAD
) -> RuptureCausalityTree:
    """
    Estimate the most likely rupture propagation path.
=======
) -> Tree:
    """
    Generate a rupture causality tree from source faults.

    The rupture tree is constructed by sampling a spanning tree from a graph of
    faults, where edge probabilities represent the likelihood of rupture
    propagation between faults. The Shaw-Dieterich distance model is used to
    compute these probabilities.
>>>>>>> cb12eeeb

    Parameters
    ----------
    sources_map : dict[str, sources.IsSource]
<<<<<<< HEAD
        A map of source names to source objects.
    initial_source : str
        The initial source from which the rupture starts.
    jump_impossibility_limit_distance : int, optional
        The maximum distance for a jump to be considered possible, by default 15000.

    Returns
    -------
    RuptureCausalityTree
        The estimated rupture causality tree.
    """
=======
        A mapping of fault names to their corresponding source objects.
    initial_source : str, optional
        The fault to use as the root of the rupture tree. If not provided, the root
        is selected randomly based on the possible valid rupture trees.
    initial_source_distribution : dict[str, float], optional
        A probability distribution over the initial sources. Cannot be specified
        alongside `initial_source`.
    jump_impossibility_limit_distance : int, optional
        The maximum distance (in metres) for a fault-to-fault jump to be considered
        possible. Default is 15,000.

    Returns
    -------
    Tree
        A tree representing rupture causality, where each node's value is its
        parent in the tree. The root has a value of `None`.
    """

    if initial_source and initial_source_distribution:
        raise ValueError(
            "Cannot specify an initial source and initial source distribution at the same time."
        )
>>>>>>> cb12eeeb
    distance_graph = {
        source_a_name: {
            source_b_name: distance_between(
                source_a,
                source_b,
                *sources.closest_point_between_sources(source_a, source_b),
            )
            for source_b_name, source_b in sources_map.items()
            if source_a_name != source_b_name
        }
        for source_a_name, source_a in sources_map.items()
    }
    # Prune the distance graph to remove physically impossible jumps.
    distance_graph = prune_distance_graph(
        distance_graph, jump_impossibility_limit_distance
    )
    # Convert the distance graph to a probability graph.
    jump_probability_graph = probability_graph(distance_graph)

    if initial_source:
        return graph_to_tree(
            nx.dfs_tree(
                sampled_spanning_tree(jump_probability_graph)[0], initial_source
            )
        )

    if initial_source_distribution:
        return sample_tree_with_root_probabilities(
            jump_probability_graph, root_probabilities=initial_source_distribution
        )[0]

    return sample_tree_with_root_probabilities(
        jump_probability_graph,
        root_probabilities={source: 1.0 / len(sources_map) for source in sources_map},
    )[0]


def jump_points_from_rupture_tree(
    source_map: dict[str, sources.IsSource],
    rupture_causality_tree: Tree,
) -> dict[str, JumpPair]:
    """
<<<<<<< HEAD
    Get the jump points from the rupture causality tree.
=======
    Extract jump points between faults from a rupture causality tree.

    Jump points indicate the locations on each fault where a rupture propagates
    from the parent fault to the child fault.
>>>>>>> cb12eeeb

    Parameters
    ----------
    source_map : dict[str, sources.IsSource]
<<<<<<< HEAD
        A map of source names to source objects.
    rupture_causality_tree : RuptureCausalityTree
        The rupture causality tree.
=======
        A mapping of fault names to their corresponding source objects.
    rupture_causality_tree : Tree
        A rupture causality tree.
>>>>>>> cb12eeeb

    Returns
    -------
    dict[str, JumpPair]
<<<<<<< HEAD
        A dictionary mapping source names to jump points.
=======
        A dictionary mapping fault names to their jump points. Each jump point is
        represented as a `JumpPair` containing the source and destination points.
>>>>>>> cb12eeeb
    """
    jump_points = {}
    for source, parent in rupture_causality_tree.items():
        if parent is None:
            continue
        source_point, parent_point = sources.closest_point_between_sources(
            source_map[source], source_map[parent]
        )
        jump_points[source] = JumpPair(parent_point, source_point)
    return jump_points


def tree_nodes_in_order(tree: Tree) -> Generator[str, None, None]:
    """
    Generate nodes of a tree in topologically sorted order.

    Parameters
    ----------
<<<<<<< HEAD
    tree : dict[str, str]
        The tree representing the causality of ruptures between faults.
=======
    tree : Tree
        A rupture causality tree where keys are nodes, and values are their parent nodes.
>>>>>>> cb12eeeb

    Yields
    ------
    str
<<<<<<< HEAD
        The next fault in the topologically sorted order.
=======
        The next node in the topologically sorted order.
>>>>>>> cb12eeeb
    """
    tree_child_map = defaultdict(list)
    for cur, parent in tree.items():
        if parent:
            tree_child_map[parent].append(cur)

    def in_order_traversal(
        node: str,
    ) -> Generator[str, None, None]:
        yield node
        for child in tree_child_map[node]:
            yield from in_order_traversal(child)

    initial_fault = next(cur for cur, parent in tree.items() if not parent)
    yield from in_order_traversal(initial_fault)<|MERGE_RESOLUTION|>--- conflicted
+++ resolved
@@ -19,10 +19,7 @@
 
 import networkx as nx
 import numpy as np
-<<<<<<< HEAD
-=======
 from networkx.algorithms.tree import mst
->>>>>>> cb12eeeb
 
 from qcore import coordinates
 from source_modelling import sources
@@ -348,18 +345,6 @@
     """
     Calculate the distance between two points on different sources.
 
-<<<<<<< HEAD
-    Parameters
-    ----------
-    source_a : sources.IsSource
-        The first source.
-    source_b : sources.IsSource
-        The second source.
-    source_a_point : np.ndarray
-        The point on the first source.
-    source_b_point : np.ndarray
-        The point on the second source.
-=======
     This function converts local fault coordinates to global WGS84 coordinates
     and then calculates the distance between these global points.
 
@@ -373,16 +358,11 @@
         The local coordinates on the first source.
     source_b_point : np.ndarray
         The local coordinates on the second source.
->>>>>>> cb12eeeb
 
     Returns
     -------
     float
-<<<<<<< HEAD
-        The distance between the two points.
-=======
         The distance between the two points in metres.
->>>>>>> cb12eeeb
     """
     global_point_a = source_a.fault_coordinates_to_wgs_depth_coordinates(source_a_point)
     global_point_b = source_b.fault_coordinates_to_wgs_depth_coordinates(source_b_point)
@@ -396,11 +376,6 @@
     initial_source: Optional[str] = None,
     initial_source_distribution: Optional[dict[str, float]] = None,
     jump_impossibility_limit_distance: int = 15000,
-<<<<<<< HEAD
-) -> RuptureCausalityTree:
-    """
-    Estimate the most likely rupture propagation path.
-=======
 ) -> Tree:
     """
     Generate a rupture causality tree from source faults.
@@ -409,24 +384,10 @@
     faults, where edge probabilities represent the likelihood of rupture
     propagation between faults. The Shaw-Dieterich distance model is used to
     compute these probabilities.
->>>>>>> cb12eeeb
 
     Parameters
     ----------
     sources_map : dict[str, sources.IsSource]
-<<<<<<< HEAD
-        A map of source names to source objects.
-    initial_source : str
-        The initial source from which the rupture starts.
-    jump_impossibility_limit_distance : int, optional
-        The maximum distance for a jump to be considered possible, by default 15000.
-
-    Returns
-    -------
-    RuptureCausalityTree
-        The estimated rupture causality tree.
-    """
-=======
         A mapping of fault names to their corresponding source objects.
     initial_source : str, optional
         The fault to use as the root of the rupture tree. If not provided, the root
@@ -449,7 +410,6 @@
         raise ValueError(
             "Cannot specify an initial source and initial source distribution at the same time."
         )
->>>>>>> cb12eeeb
     distance_graph = {
         source_a_name: {
             source_b_name: distance_between(
@@ -492,37 +452,23 @@
     rupture_causality_tree: Tree,
 ) -> dict[str, JumpPair]:
     """
-<<<<<<< HEAD
-    Get the jump points from the rupture causality tree.
-=======
     Extract jump points between faults from a rupture causality tree.
 
     Jump points indicate the locations on each fault where a rupture propagates
     from the parent fault to the child fault.
->>>>>>> cb12eeeb
 
     Parameters
     ----------
     source_map : dict[str, sources.IsSource]
-<<<<<<< HEAD
-        A map of source names to source objects.
-    rupture_causality_tree : RuptureCausalityTree
-        The rupture causality tree.
-=======
         A mapping of fault names to their corresponding source objects.
     rupture_causality_tree : Tree
         A rupture causality tree.
->>>>>>> cb12eeeb
 
     Returns
     -------
     dict[str, JumpPair]
-<<<<<<< HEAD
-        A dictionary mapping source names to jump points.
-=======
         A dictionary mapping fault names to their jump points. Each jump point is
         represented as a `JumpPair` containing the source and destination points.
->>>>>>> cb12eeeb
     """
     jump_points = {}
     for source, parent in rupture_causality_tree.items():
@@ -541,22 +487,13 @@
 
     Parameters
     ----------
-<<<<<<< HEAD
-    tree : dict[str, str]
-        The tree representing the causality of ruptures between faults.
-=======
     tree : Tree
         A rupture causality tree where keys are nodes, and values are their parent nodes.
->>>>>>> cb12eeeb
 
     Yields
     ------
     str
-<<<<<<< HEAD
-        The next fault in the topologically sorted order.
-=======
         The next node in the topologically sorted order.
->>>>>>> cb12eeeb
     """
     tree_child_map = defaultdict(list)
     for cur, parent in tree.items():

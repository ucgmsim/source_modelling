--- conflicted
+++ resolved
@@ -51,13 +51,10 @@
         Number of points to sample for rake.
     vector_length : float, default 0.2cm
         Length of rake vectors (cm).
-<<<<<<< HEAD
     seed : int
         The random seed to sample rakes with.
-=======
     width : float
         Width of plot (in cm).
->>>>>>> 8efe5462
     """
     srf_data = srf.read_srf(srf_ffp)
     region = (

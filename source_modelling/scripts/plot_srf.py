--- conflicted
+++ resolved
@@ -187,13 +187,10 @@
 
     # If we are supplied a JSON realisation, we can add labels for jump points.
     if realisation_ffp:
-<<<<<<< HEAD
-=======
         # NOTE: this import is here because the workflow is, as yet,
         # not ready to be installed along-side source modelling.
         from workflow.realisations import RupturePropagationConfig, SourceConfig
 
->>>>>>> e66d38f0
         rupture_propagation_config = RupturePropagationConfig.read_from_realisation(
             realisation_ffp
         )

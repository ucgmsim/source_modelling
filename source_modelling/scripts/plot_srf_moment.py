--- conflicted
+++ resolved
@@ -64,10 +64,6 @@
     )
 
     if realisation_ffp:
-<<<<<<< HEAD
-        source_config = SourceConfig.read_from_realisation(realisation_ffp)
-        rupture_propogation_config = RupturePropagationConfig.read_from_realisation(realisation_ffp)
-=======
         # NOTE: this import is here because the workflow is, as yet,
         # not ready to be installed along-side source modelling.
         from workflow.realisations import RupturePropagationConfig, SourceConfig
@@ -76,7 +72,6 @@
         rupture_propogation_config = RupturePropagationConfig.read_from_realisation(
             realisation_ffp
         )
->>>>>>> e66d38f0
         segment_counter = 0
         point_counter = 0
         for fault_name in rupture_propagation.tree_nodes_in_order(

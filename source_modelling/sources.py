--- conflicted
+++ resolved
@@ -118,8 +118,6 @@
 
     @property
     def centroid(self) -> np.ndarray:
-<<<<<<< HEAD
-=======
         """
 
         Returns
@@ -128,7 +126,6 @@
             The centroid of the point source (which is just the
             point's coordinates).
         """
->>>>>>> e115b7b7
         return self.coordinates
 
     def fault_coordinates_to_wgs_depth_coordinates(
@@ -416,8 +413,6 @@
     @property
     def centroid(self) -> np.ndarray:
         return self.fault_coordinates_to_wgs_depth_coordinates(np.array([1 / 2, 1 / 2]))
-<<<<<<< HEAD
-=======
 
     @property
     def centroid(self) -> np.ndarray:
@@ -429,7 +424,6 @@
             The centre of the fault plane.
         """
         return self.fault_coordinates_to_wgs_depth_coordinates(np.array([1 / 2, 1 / 2]))
->>>>>>> e115b7b7
 
     def fault_coordinates_to_wgs_depth_coordinates(
         self, plane_coordinates: np.ndarray
@@ -668,15 +662,12 @@
 
     @property
     def centroid(self) -> np.ndarray:
-<<<<<<< HEAD
-=======
         """
         Returns
         -------
         np.ndarray
             The centre of the fault.
         """
->>>>>>> e115b7b7
         return self.fault_coordinates_to_wgs_depth_coordinates(np.array([1 / 2, 1 / 2]))
 
     def wgs_depth_coordinates_to_fault_coordinates(
@@ -773,12 +764,7 @@
         segment_proportion = (fault_coordinates[0] - left_proportion) / (
             right_proportion - left_proportion
         )
-<<<<<<< HEAD
-        if fault_segment_index >= len(self.planes):
-            breakpoint()
-=======
-
->>>>>>> e115b7b7
+
         return self.planes[
             fault_segment_index
         ].fault_coordinates_to_wgs_depth_coordinates(

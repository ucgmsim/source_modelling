"""Module for representing the geometry of seismic sources: point sources, fault planes and faults.

This module provides classes and functions for representing fault planes and
faults, along with methods for calculating various properties such as
dimensions, orientation, and coordinate transformations.

Classes
-------
Point:
    A representation of a point source.

Plane:
    A representation of a single plane of a Fault.

Fault:
    A representation of a fault, consisting of one or more Planes.
"""

import dataclasses
import itertools
from typing import Optional, Self

import networkx as nx
import numpy as np
import numpy.typing as npt
import scipy as sp
import shapely

from qcore import coordinates, geo, grid

_KM_TO_M = 1000


@dataclasses.dataclass
class Point:
    """A representation of a point source.

    Attributes
    ----------
    bounds : np.ndarray
        The coordinates (NZTM) of the point source.
    length_m : float
        Length used to approximate the point source as a small planar patch (metres).
    strike : float
        The strike angle of the point source in degrees.
    dip : float
        The dip angle of the point source in degrees.
    dip_dir : float
        The dip direction of the point source in degrees.
    """

    # The bounds of a point source are just the coordinates of the point
    bounds: np.ndarray
    # used to approximate point source as a small planar patch (metres).
    length_m: float
    # The usual strike, dip, dip direction, etc cannot be calculated
    # from a point source and so must be provided by the user.
    strike: float
    dip: float
    dip_dir: float

    @classmethod
    def from_lat_lon_depth(cls, point_coordinates: np.ndarray, **kwargs) -> Self:
        """Construct a point source from a lat, lon, depth format.

        Parameters
        ----------
        point_coordinates : np.ndarray
            The coordinates of the point in lat, lon, depth format.
        kwargs
            The remaining point source arguments (see the class-level docstring)

        Returns
        -------
        Point
            The Point source representing this geometry.

        """
        return cls(bounds=coordinates.wgs_depth_to_nztm(point_coordinates), **kwargs)

    @property
    def coordinates(self) -> np.ndarray:
        """np.ndarray: The coordinates of the point in (lat, lon, depth) format. Depth is in metres."""
        return coordinates.nztm_to_wgs_depth(self.bounds)

    @property
    def length(self) -> float:
        """float: The length of the approximating planar patch (in kilometres)."""
        return self.length_m / _KM_TO_M

    @property
    def width_m(self) -> float:
        """float: The width of the approximating planar patch (in metres)."""
        return self.length_m

    @property
    def width(self) -> float:
        """float: The width of the approximating planar patch (in kilometres)."""
        return self.width_m / _KM_TO_M

    @property
    def centroid(self) -> np.ndarray:
        """np.ndarray: The centroid of the point source (which is just the point's coordinates)."""
        return self.coordinates

    @property
    def geometry(self) -> shapely.Point:
        """shapely.Point: A shapely geometry for the point (projected onto the surface)."""
        return shapely.Point(self.bounds)

    def fault_coordinates_to_wgs_depth_coordinates(
        self, fault_coordinates: np.ndarray
    ) -> np.ndarray:
        """Convert fault-local coordinates to global (lat, lon, depth) coordinates.

        Parameters
        ----------
        fault_coordinates : np.ndarray
            The local fault coordinates

        Returns
        -------
        np.ndarray
            The global coordinates for these fault-local
            coordinates. Because this is a point-source, the global
            coordinates are just the location of the point source.
        """
        return self.coordinates

    def wgs_depth_coordinates_to_fault_coordinates(
        self, wgs_depth_coordinates: np.ndarray
    ) -> np.ndarray:
        """Convert global coordinates into fault-local coordinates.

        Parameters
        ----------
        wgs_depth_coordinates : np.ndarray
            The global coordinates to convert.

        Returns
        -------
        np.ndarray
            The fault-local coordinates. Because this is a
            point-source, the local coordinates are simply (1/2, 1/2)
            near the source point and undefined elsewhere.

        Raises
        ------
        ValueError
            If the point is not near the source point.
        """
        nztm_coordinates = coordinates.wgs_depth_to_nztm(wgs_depth_coordinates)
        distance = np.abs(nztm_coordinates - self.bounds).max() / _KM_TO_M
        if distance < self.length / 2 or np.isclose(distance, self.length / 2):
            return np.array([1 / 2, 1 / 2])  # Point is in the centre of the small patch
        raise ValueError("Given global coordinates out of bounds for point source.")

    def rrup_distance(self, point: np.ndarray) -> float:
        """Compute RRup Distance between a fault and a point.

        Parameters
        ----------
        point : np.ndarray
            The point to compute distance to (in lat, lon, depth format)


        Returns
        -------
        float
            The rrup distance (in metres) between the point and the fault geometry.
        """
        return coordinates.distance_between_wgs_depth_coordinates(
            self.coordinates, point
        )

    def rjb_distance(self, point: np.ndarray) -> float:
        """Return the closest projected distance between the fault and the point.

        Parameters
        ----------
        point : np.ndarray
            The point to compute distance to.


        Returns
        -------
        float
            The Rjb distance (in metres) to the point.
        """
        return self.geometry.distance(
            shapely.Point(coordinates.wgs_depth_to_nztm(point))
        )


@dataclasses.dataclass
class Plane:
    """A representation of a single plane of a Fault.

    This class represents a single plane of a fault, providing various
    properties and methods for calculating its dimensions, orientation, and
    converting coordinates between different reference frames.

    Attributes
    ----------
    bounds : np.ndarray
        The corners of the fault plane, in NZTM format. The order of the
        corners is given clockwise from the top left (according to strike
        and dip). See the diagram below.

         0            1
          ┌──────────┐
          │          │
          │          │
          │          │
          │          │
          │          │
          │          │
          │          │
          └──────────┘
         3            2
    """

    bounds: npt.NDArray[np.float32]

    def _check_bounds_form_plane(self):
        """Check that the bounds form a plane.

        The checks performed are:
            1. Two points with a minimum depth.
            2. Two points with a maximum depth.
            3. Four points total, spanning exactly a plane. Not a line or a point.

        Raises
        ------
        ValueError
            If the bounds do not form a plane.
        """
        top_mask = np.isclose(self.bounds[:, 2], self.bounds[:, 2].min())
        top = self.bounds[top_mask]
        bottom = self.bounds[~top_mask]
        if (
            np.linalg.matrix_rank(self.bounds) != 3
            or len(top) != 2
            or len(self.bounds) != 4
            or not np.isclose(bottom[0, 2], bottom[1, 2])
        ):
            raise ValueError("Bounds do not form a plane.")

    def __post_init__(self):
        """Check that the plane bounds are consistent and in the correct order.

        These checks are performed to ensure that the corners of the plane
        actually form a plane, and the order of the points is in the order
        required for the plane coordinates to make sense. The plane coordinates
        require the first two points to be the top left and top right corners
        (with respect to strike), and the last two points to be the bottom right
        and bottom left corners (with respect to strike).

        These checks are non-trivial which is why we implement them here instead
        of requiring the caller to verify this themselves.

        Raises
        ------
        ValueError
            If the bounds do not form a plane.
        """
        self._check_bounds_form_plane()

        top_mask = np.isclose(self.bounds[:, 2], self.bounds[:, 2].min())
        top = self.bounds[top_mask]
        bottom = self.bounds[~top_mask]
        # We want to ensure that the bottom and top are pointing in roughly the
        # same direction. To do this, we compare the dot product of the top and
        # bottom vectors. If the dot product is positive then they are pointing
        # in roughly the same direction, if it is negative then they are
        # pointing in opposite directions.
        if np.dot(top[1] - top[0], bottom[0] - bottom[1]) < 0:
            bottom = bottom[::-1]
        orientation = np.linalg.det(
            np.array([top[1] - top[0], bottom[1] - top[0]])[:, :-1]
        )

        # If the orientation is not close to 0 and is negative, then dip
        # direction is to the left of the strike direction, so we reverse
        # the order of the top and bottom corners.
        if not np.isclose(orientation, 0) and orientation < 0:
            top = top[::-1]
            bottom = bottom[::-1]
        self.bounds = np.array([top[0], top[1], bottom[0], bottom[1]])

    @classmethod
    def from_corners(cls, corners: np.ndarray) -> Self:
        """Construct a plane point source from its corners.

        Parameters
        ----------
        corners : np.ndarray
            The corners in lat, lon, depth format. Has shape (4 x 3).

        Returns
        -------
        Plane
            The plane source representing this geometry.
        """
        return cls(coordinates.wgs_depth_to_nztm(corners))

    @property
    def corners(self) -> np.ndarray:
        """np.ndarray: The corners of the fault plane in (lat, lon, depth) format. The corners are the same as in corners_nztm."""
        return coordinates.nztm_to_wgs_depth(self.bounds)

    @property
    def length_m(self) -> float:
        """float: The length of the fault plane (in metres)."""
        return float(np.linalg.norm(self.bounds[1] - self.bounds[0]))

    @property
    def width_m(self) -> float:
        """float: The width of the fault plane (in metres)."""
        return float(np.linalg.norm(self.bounds[-1] - self.bounds[0]))

    @property
    def bottom_m(self) -> float:
        """float: The bottom depth (in metres)."""
        return self.bounds[-1, -1]

    @property
    def top_m(self) -> float:
        """float: The top depth of the fault."""
        return self.bounds[0, -1]

    @property
    def width(self) -> float:
        """float: The width of the fault plane (in kilometres)."""
        return self.width_m / _KM_TO_M

    @property
    def length(self) -> float:
        """float: The length of the fault plane (in kilometres)."""
        return self.length_m / _KM_TO_M

    @property
    def area(self) -> float:
        """float: The area of the plane (in km^2)."""
        return self.length * self.width

    @property
    def projected_width_m(self) -> float:
        """float: The projected width of the fault plane (in metres)."""
        return self.width_m * np.cos(np.radians(self.dip))

    @property
    def projected_width(self) -> float:
        """float: The projected width of the fault plane (in kilometres)."""
        return self.projected_width_m / _KM_TO_M

    @property
    def strike(self) -> float:
        """float: The WGS84 bearing of the strike direction of the fault (from north; in degrees)."""
        return coordinates.nztm_bearing_to_great_circle_bearing(
            self.corners[0, :2], self.length, self.strike_nztm
        )

    @property
    def strike_nztm(self) -> float:
        """float: The bearing of the strike direction of the fault (from north; in degrees)."""
        north_direction = np.array([1, 0, 0])
        up_direction = np.array([0, 0, 1])
        strike_direction = self.bounds[1] - self.bounds[0]
        return geo.oriented_bearing_wrt_normal(
            north_direction, strike_direction, up_direction
        )

    @property
    def dip_dir(self) -> float:
        """float: The WGS84 bearing of the dip direction of the fault (from north; in degrees)."""
        return coordinates.nztm_bearing_to_great_circle_bearing(
            self.corners[0, :2], self.width, self.dip_dir_nztm
        )

    @property
    def dip_dir_nztm(self) -> float:
        """float: The bearing of the dip direction (from north; in degrees)."""
        if np.isclose(self.dip, 90):
            return 0  # TODO: Is this right for this case?
        north_direction = np.array([1, 0, 0])
        up_direction = np.array([0, 0, 1])
        dip_direction = self.bounds[-1] - self.bounds[0]
        dip_direction[-1] = 0
        return geo.oriented_bearing_wrt_normal(
            north_direction, dip_direction, up_direction
        )

    @property
    def dip(self) -> float:
        """float: The dip angle of the fault."""
        return np.degrees(np.arcsin(np.abs(self.bottom_m - self.top_m) / self.width_m))

    @property
    def geometry(self) -> shapely.Polygon:
        """shapely.Polygon: A shapely geometry for the plane (projected onto the surface)."""
        return shapely.Polygon(self.bounds)

    @classmethod
    def from_centroid_strike_dip(
        cls,
        centroid: np.ndarray,
        dip: float,
        length: float,
        width: float,
        dtop: Optional[float] = None,
        dbottom: Optional[float] = None,
        strike: Optional[float] = None,
        dip_dir: Optional[float] = None,
        strike_nztm: Optional[float] = None,
        dip_dir_nztm: Optional[float] = None,
    ) -> Self:
        """Create a fault plane from the centroid, strike, dip_dir, top, bottom, length, and width.

        This is used for older descriptions of sources. Internally
        converts everything to corners so self.strike ~ strike (but
        not exactly due to rounding errors).

        Parameters
        ----------
        centroid : np.ndarray
<<<<<<< HEAD
            The center of the fault plane in lat, lon coordinates.
        strike : float
            The strike of the fault (in degrees).
        dip_dir : Optional[float]
            The dip direction of the fault (in degrees). If None this is assumed to be strike + 90 degrees.
        dtop : float
            The top depth of the plane (in km).
        dbottom : float
            The bottom depth of the plane (in km).
=======
            The centre of the fault plane in lat, lon, and optionally depth (km) coordinates.
        dip : float
            The dip of the fault (in degrees).
>>>>>>> 5a60ee53
        length : float
            The length of the fault plane (in km).
        width : float
            The width of the fault plane (in km).
        dtop : Optional[float]
            The top depth of the plane (in km).
        dbottom : Optional[float]
            The bottom depth of the plane (in km).
        strike : Optional[float]
            The WGS84 strike bearing of the fault (in degrees).
        dip_dir : Optional[float]
            The WGS84 dip direction bearing of the fault (in degrees). If None, this is assumed to be strike + 90 degrees.
        strike_nztm : Optional[float]
            The NZTM strike of the fault (in degrees).
        dip_dir_nztm : Optional[float]
            The NZTM dip direction of the fault (in degrees).

        Returns
        -------
        Plane
            The fault plane with center at `centroid`, and where the
            parameters strike, dip_dir, top, bottom, length and width
            match what is passed to this function.

        Note
        ----
        You must supply at least one of `dtop`, `dbottom` or centroid
        depth (i.e. adding a third component to `centroid` for the
        depth). If you provide more than one, they must be consistent
        with each other with respect to dip. These conditions are
        checked by the method.

        Valid combinations of `strike` and `strike_nztm`:
        - Must supply exactly one of `strike` or `strike_nztm`.

        Valid combinations of `dip_dir` and `dip_dir_nztm`:
        - Must supply at most one of `dip_dir` or `dip_dir_nztm`.
        - If neither is supplied, `dip_dir` is assumed to be `strike + 90`.
        """
        # Check that dtop, dbottom and centroid depth are consistent
        if (
            dtop is not None
            and dbottom is not None
            and not np.isclose(dbottom - dtop, np.sin(dip) * width)
        ):
            raise ValueError(
                "Top and bottom depths are not consistent with dip and width parameters."
            )
        elif (
            dtop is not None
            and dbottom is not None
            and not np.isclose(centroid[2], (dtop + dbottom) / 2)
        ):
            raise ValueError(
                "Top and bottom depths are not consistent with centroid depth."
            )
        elif dtop is None and dbottom is None and len(centroid) == 2:
            raise ValueError(
                "At least one of top, bottom, or centroid depth must be given."
            )
        elif (
            dtop is not None
            and len(centroid) == 3
            and not np.isclose(centroid[2] - dtop, np.sin(np.radians(dip)) * width / 2)
        ):
            raise ValueError("Centroid depth and dtop are inconsistent.")
        elif (
            dbottom is not None
            and len(centroid) == 3
            and not np.isclose(
                dbottom - centroid[2], np.sin(np.radians(dip)) * width / 2
            )
        ):
            raise ValueError("Centroid depth and dbottom are inconsistent.")
        elif not ((strike is None) ^ (strike_nztm is None)):
            raise ValueError("Must supply exactly one of strike or NZTM strike.")
        elif dip_dir is not None and dip_dir_nztm is not None:
            raise ValueError(
                "Must supply at most one of dip direction or NZTM dip direction."
            )

        if strike_nztm is None:
            strike = coordinates.great_circle_bearing_to_nztm_bearing(
                centroid[:2],
                length / 2,
                strike,
            )
        else:
            strike = strike_nztm

        if dip_dir_nztm is None and dip_dir is not None:
            dip_dir = coordinates.great_circle_bearing_to_nztm_bearing(
                centroid[:2],
                width / 2,
                dip_dir,
            )
        elif dip_dir is None and dip_dir_nztm is not None:
            dip_dir = dip_dir_nztm
        else:
            dip_dir = strike + 90

        # Values are definitely consistent, now infer dtop and dbottom
        # based on what we have.
        if dtop is None and dbottom is None:
            dtop = centroid[2] - width / 2 * np.sin(np.radians(dip))
            dbottom = centroid[2] + width / 2 * np.sin(np.radians(dip))
        elif dtop is not None:
            dbottom = dtop + width * np.sin(np.radians(dip))
        elif dbottom is not None:
            dtop = dbottom - width * np.sin(np.radians(dip))

        projected_width = width * np.cos(np.radians(dip))
        corners = grid.grid_corners(
            centroid[:2],
            strike,
            dip_dir,
            dtop,
            dbottom,
            length,
            projected_width,
        )
        return cls(coordinates.wgs_depth_to_nztm(np.array(corners)))

    @property
    def centroid(self) -> np.ndarray:
        """np.ndarray: The center of the fault plane."""
        return self.fault_coordinates_to_wgs_depth_coordinates(np.array([1 / 2, 1 / 2]))

    def fault_coordinates_to_wgs_depth_coordinates(
        self, plane_coordinates: np.ndarray
    ) -> np.ndarray:
        """Convert plane coordinates to NZTM global coordinates.

        Parameters
        ----------
        plane_coordinates : np.ndarray
            Plane coordinates to convert. Plane coordinates are
            2D coordinates (x, y) given for a fault plane (a plane), where x
            represents displacement along the strike, and y
            displacement along the dip (see diagram below). The
            origin for plane coordinates is the center of the fault.

                          +x
             0 0   ─────────────────>
                ┌─────────────────────┐ │
                │      < strike >     │ │
                │                 ^   │ │
                │                dip  │ │ +y
                │                 v   │ │
                │                     │ │
                └─────────────────────┘ ∨
                                       1,1

        Returns
        -------
        np.ndarray
            A 3d-vector of (lat, lon, depth) transformed coordinates.
        """
        origin = self.bounds[0]
        top_right = self.bounds[1]
        bottom_left = self.bounds[-1]
        frame = np.vstack((top_right - origin, bottom_left - origin))

        return coordinates.nztm_to_wgs_depth(origin + plane_coordinates @ frame)

    def wgs_depth_coordinates_to_fault_coordinates(
        self,
        global_coordinates: np.ndarray,
    ) -> np.ndarray:
        """Convert coordinates (lat, lon, depth) to plane coordinates (x, y).

        See plane_coordinates_to_global_coordinates for a description of
        plane coordinates.

        Parameters
        ----------
        global_coordinates : np.ndarray
            Global coordinates to convert.

        Returns
        -------
        np.ndarray
            The plane coordinates (x, y) representing the position of
            global_coordinates on the fault plane.

        Raises
        ------
        ValueError
            If the given coordinates do not lie in the fault plane.
        """
        strike_direction = self.bounds[1, :2] - self.bounds[0, :2]
        dip_direction = self.bounds[-1, :2] - self.bounds[0, :2]
        offset = (
            coordinates.wgs_depth_to_nztm(global_coordinates[:2]) - self.bounds[0, :2]
        )
        fault_local_coordinates, _, _, _ = np.linalg.lstsq(
            np.array([strike_direction, dip_direction]).T, offset, rcond=None
        )
        if not np.all(
            (
                (fault_local_coordinates > 0)
                | np.isclose(fault_local_coordinates, 0, atol=1e-6)
            )
            & (
                (fault_local_coordinates < 1)
                | np.isclose(fault_local_coordinates, 1, atol=1e-6)
            )
        ):
            raise ValueError("Specified coordinates do not lie in plane")
        return np.clip(fault_local_coordinates, 0, 1)

    def rrup_distance(self, point: np.ndarray) -> float:
        """Compute RRup Distance between a fault and a point.

        Parameters
        ----------
        point : np.ndarray
            The point to compute distance to (in lat, lon, depth format)

        Returns
        -------
        float
            The rrup distance (in metres) between the point and the fault geometry.
        """
        point_nztm = coordinates.wgs_depth_to_nztm(point)
        frame = np.array(
            [self.bounds[1] - self.bounds[0], self.bounds[-1] - self.bounds[0]]
        )
        local_coords, _, _, _ = np.linalg.lstsq(
            frame.T,
            point_nztm - self.bounds[0],
            rcond=None,
        )
        projected_point = local_coords @ frame + self.bounds[0]
        out_of_plane_distance = np.linalg.norm(point_nztm - projected_point)
        if np.allclose(local_coords, np.clip(local_coords, 0, 1)):
            # solution lies in fault, ergo just return projected distance
            return float(out_of_plane_distance)

        in_plane_distance = min(
            geo.point_to_segment_distance(
                projected_point, self.bounds[i], self.bounds[(i + 1) % 4]
            )
            for i in range(4)
        )

        return np.sqrt(in_plane_distance**2 + out_of_plane_distance**2)

    def rjb_distance(self, point: np.ndarray) -> float:
        """Return the closest projected distance between the fault and the point.

        Parameters
        ----------
        point : np.ndarray
            The point to compute distance to.


        Returns
        -------
        float
            The Rjb distance (in metres) to the point.
        """
        return self.geometry.distance(
            shapely.Point(coordinates.wgs_depth_to_nztm(point))
        )


@dataclasses.dataclass
class Fault:
    """A representation of a fault, consisting of one or more Planes.

    This class represents a fault, which is composed of one or more Planes.
    It provides methods for computing the area of the fault, getting the widths and
    lengths of all fault planes, retrieving all corners of the fault, converting
    global coordinates to fault coordinates, converting fault coordinates to global
    coordinates, generating a random hypocenter location within the fault, and
    computing the expected fault coordinates.

    Attributes
    ----------
    planes : list[Plane]
        A list containing all the Planes that constitute the fault.
    """

    planes: list[Plane]

    def _basic_consistency_checks(self):
        """Check that the planes are consistent in dip direction and width.

        Raises
        ------
        ValueError
            If the planes are not consistent in dip direction or width."""
        # Planes can only have one dip, dip direction, and width.
        if not all(
            np.isclose(plane.dip_dir, self.planes[0].dip_dir) for plane in self.planes
        ):
            raise ValueError("Fault must have a constant dip direction.")

        if not all(
            np.isclose(plane.width, self.planes[0].width) for plane in self.planes
        ):
            raise ValueError("Fault must have constant width.")

    def _validate_fault_plane_connectivity(self, connection_graph: nx.DiGraph):
        """Validate that the fault planes are connected in a line.

        This function checks that the fault planes form a connected line. It
        ensures that the planes are connected end-to-end along the strike
        direction, with exactly one start node and one end node. This is the
        case if `connection_graph` satisfies the following conditions:

        1. It is connected (weakly, i.e. ignoring the direction of the edges).
        2. There is exactly one node with an in-degree of 0 and out-degree of 1.
           - This is the first node by strike, as nothing points into it.

           plane 0 -> plane 1

        3. There is exactly one node with an in-degree of 1 and out-degree of 0.
           - This is the last node by strike, as nothing points out of it.

           plane (n - 1) -> plane n

        4. Every other node has an in-degree of 1 and out-degree of 1.

           plane (i - 1) -> plane i -> plane (i + 1)


        Parameters
        ----------
        connection_graph : nx.DiGraph[int]
            A directed graph representing the connectivity of the fault planes.

        Raises
        ------
        ValueError
            If the fault planes are not connected in a line.
        """
        if not nx.is_weakly_connected(connection_graph):
            raise ValueError("Fault planes must be connected.")

        start_nodes = 0
        end_nodes = 0
        for node in connection_graph.nodes:
            in_degree = connection_graph.in_degree(node)
            out_degree = connection_graph.out_degree(node)

            if in_degree == 0 and out_degree == 1:
                start_nodes += 1
            elif in_degree == 1 and out_degree == 0:
                end_nodes += 1
            elif in_degree == 1 and out_degree == 1:
                continue
            else:
                raise ValueError("Fault planes must be connected in a line.")
        if not (start_nodes == 1 and end_nodes == 1):
            raise ValueError("Fault planes must be connected in a line.")

    def __post_init__(self) -> None:
        """Ensure that planes are ordered along strike end-to-end.

        The intention of this method is to ensure that the planes given are:

        1. Consistent in dip direction and width. You cannot have a fault with
        differing dip directions or widths because this would imply that the
        fault is not a single fault.

        2. Connected end-to-end along strike. This is to ensure that the fault
        is a single fault and not a series of disconnected faults, or multiple
        faults that splay off from one another.

        The above two checks ensure that the corners of planes line up in such a
        way that the fault can have a fault coordinate system applied to it.
        This is essential for computing the shortest distances between faults.
        """
        # The trivial case where the number of planes is one should be ignored
        if len(self.planes) == 1:
            return

        self._basic_consistency_checks()
        # We need to check that the plane given is a series of connected planes
        # that meet end-to-end. There are then two cases:
        # 1. The fault splays or is disconnected. We should raise a ValueError in this case.
        # 2. The fault is a line, but just lacks the correct order. Then we should re-order it to be a connected line.
        # The "correct" order for a fault is one that is oriented with each plane end-to-end along strike, that is
        #
        # ">" strike order
        # ┌─────>──┬─────>──┬────>──┐
        # │        │        │       │
        # │        │        │       │
        # │        │        │       │
        # │   0    │   1    │   2   │
        # │        │        │       │
        # │        │        │       │
        # │        │        │       │
        # └────────┴────────┴───────┘
        points_into_relation: dict[int, list[int]] = {
            i: [] for i in range(len(self.planes))
        }

        for i, j in itertools.product(range(len(self.planes)), repeat=2):
            if i == j:
                continue
            # A plane i points into a plane j if the right-edge (by strike)
            # of plane i is close to the left-edge (by strike) of plane j.
            if np.allclose(self.planes[i].bounds[1], self.planes[j].bounds[0]):
                points_into_relation[j].append(i)  # Plane i points into plane j

        # This relation can now be used to identify if the list of planes given is a line.
        points_into_graph: nx.DiGraph = nx.from_dict_of_lists(
            points_into_relation, create_using=nx.DiGraph
        )
        self._validate_fault_plane_connectivity(points_into_graph)

        # Now that we have established the planes line up correctly, we can
        # obtain the line in question with a topological sort, which will
        # return the correct order of planes
        self.planes = [
            self.planes[i]
            for i in reversed(list(nx.topological_sort(points_into_graph)))
        ]

    @property
    def dip(self) -> float:
        """float: The dip angle of the fault."""
        return self.planes[0].dip

    @property
    def dip_dir(self) -> float:
        """float: The dip direction of the fault."""
        return self.planes[0].dip_dir

    @classmethod
    def from_corners(cls, fault_corners: np.ndarray) -> Self:
        """Construct a plane source geometry from the corners of the plane.

        Parameters
        ----------
        corners : np.ndarray
            The corners of the plane in lat, lon, depth format. Has shape (n x 4 x 3).

        Returns
        -------
        Fault
            The fault object representing this geometry.
        """
        return cls([Plane.from_corners(corners) for corners in fault_corners])

    def area(self) -> float:
        """Compute the area of a fault.

        Returns
        -------
        float
            The area of the fault.
        """
        return self.width * np.sum(self.lengths)

    @property
    def lengths(self) -> np.ndarray:
        """np.ndarray: A numpy array of each plane length (in km)."""
        return np.array([fault.length for fault in self.planes])

    @property
    def length(self) -> float:
        """float: The total length of each fault plane."""
        return self.lengths.sum()

    @property
    def width(self) -> float:
        """The width of the fault.

        Returns
        -------
        float
            The width of the first fault plane (A fault is assumed to
            have planes of constant width).
        """
        return self.planes[0].width

    @property
    def corners(self) -> np.ndarray:
        """np.ndarray of shape (4n x 3): The corners in (lat, lon, depth) format of each fault plane in the fault, stacked vertically."""
        return np.vstack([plane.corners for plane in self.planes])

    @property
    def bounds(self) -> np.ndarray:
        """np.ndarray of shape (4n x 3): The corners in NZTM format of each fault plane in the fault, stacked vertically."""
        return np.vstack([plane.bounds for plane in self.planes])

    @property
    def centroid(self) -> np.ndarray:
        """np.ndarray: The center of the fault."""
        return self.fault_coordinates_to_wgs_depth_coordinates(np.array([1 / 2, 1 / 2]))

    @property
    def geometry(self) -> shapely.Polygon:
        """shapely.Polygon: A shapely geometry for the fault (projected onto the surface)."""
        return shapely.normalize(
            shapely.union_all([plane.geometry for plane in self.planes])
        )

    def wgs_depth_coordinates_to_fault_coordinates(
        self, global_coordinates: np.ndarray
    ) -> np.ndarray:
        """Convert global coordinates in (lat, lon, depth) format to fault coordinates.

        Fault coordinates are a tuple (s, d) where s is the distance
        from the top left, and d the distance from the top of the
        fault (refer to the diagram). The coordinates are normalized
        such that (0, 0) is the top left and (1, 1) the bottom right.

        (0, 0)
          ┌──────────────────────┬──────┐
          │          |           │      │
          │          |           │      │
          │          | d         │      │
          │          |           │      │
          ├----------*           │      │
          │    s     ^           │      │
          │          |           │      │
          │          |           │      │
          │          |           │      │
          └──────────|───────────┴──────┘
                     +                    (1, 1)
                  point: (s, d)

        Parameters
        ----------
        global_coordinates : np.ndarray of shape (1 x 3)
            The global coordinates to convert.

        Returns
        -------
        np.ndarray
            The fault coordinates.

        Raises
        ------
        ValueError
            If the given point does not lie on the fault.

        """
        # the left edges as a cumulative proportion of the fault length (e.g. [0.1, ..., 0.8])
        left_edges = self.lengths.cumsum() / self.length
        left_edges = np.insert(left_edges, 0, 0)
        for i, plane in enumerate(self.planes):
            try:
                plane_coordinates = plane.wgs_depth_coordinates_to_fault_coordinates(
                    global_coordinates
                )
                return np.array([left_edges[i], 0]) + plane_coordinates * np.array(
                    [left_edges[i + 1] - left_edges[i], 1]
                )
            except ValueError:
                continue
        raise ValueError("Given coordinates are not on fault.")

    def rrup_distance(self, point: np.ndarray) -> float:
        """Compute RRup Distance between a fault and a point.

        Parameters
        ----------
        point : np.ndarray
            The point to compute distance to (in lat, lon, depth format)

        Returns
        -------
        float
            The rrup distance (in metres) between the point and the fault geometry.
        """

        return min(plane.rrup_distance(point) for plane in self.planes)

    def fault_coordinates_to_wgs_depth_coordinates(
        self, fault_coordinates: np.ndarray
    ) -> np.ndarray:
        """Convert fault coordinates to global coordinates.

        See global_coordinates_to_fault_coordinates for a description of fault
        coordinates.

        Parameters
        ----------
        fault_coordinates : np.ndarray
            The fault coordinates of the point.

        Returns
        -------
        np.ndarray
            The global coordinates (lat, lon, depth) for this point.
        """
        # the right edges as a cumulative proportion of the fault length (e.g. [0.1, ..., 0.8])
        right_edges = self.lengths.cumsum() / self.length
        for i in range(len(self.planes)):
            if fault_coordinates[0] < right_edges[i] or np.isclose(
                fault_coordinates[0], right_edges[i]
            ):
                break
        fault_segment_index = i
        left_proportion = (
            right_edges[fault_segment_index - 1] if fault_segment_index > 0 else 0
        )
        right_proportion = right_edges[fault_segment_index]
        segment_proportion = (fault_coordinates[0] - left_proportion) / (
            right_proportion - left_proportion
        )

        return self.planes[
            fault_segment_index
        ].fault_coordinates_to_wgs_depth_coordinates(
            np.array([segment_proportion, fault_coordinates[1]])
        )

    def rjb_distance(self, point: np.ndarray) -> float:
        """Return the closest projected distance between the fault and the point.

        Parameters
        ----------
        point : np.ndarray
            The point to compute distance to.


        Returns
        -------
        float
            The Rjb distance (in metres) to the point.
        """
        return self.geometry.distance(
            shapely.Point(coordinates.wgs_depth_to_nztm(point))
        )


IsSource = Plane | Fault | Point


def closest_point_between_sources(
    source_a: IsSource, source_b: IsSource
) -> tuple[np.ndarray, np.ndarray]:
    """Find the closest point between two sources that have local coordinates.

    Parameters
    ----------
    source_a : IsSource
        The first source. Must have a two-dimensional fault coordinate system.
    source_b : IsSource
        The second source. Must have a two-dimensional fault coordinate system.

    Raises
    ------
    ValueError
        Raised when we are unable to converge on the closest points between sources.

    Returns
    -------
    source_a_coordinates : np.ndarray
        The source-local coordinates of the closest point on source a.
    source_b_coordinates : np.ndarray
        The source-local coordinates of the closest point on source b.
    """

    def fault_coordinate_distance(fault_coordinates: np.ndarray) -> float:
        source_a_global_coordinates = (
            source_a.fault_coordinates_to_wgs_depth_coordinates(fault_coordinates[:2])
        )
        source_b_global_coordinates = (
            source_b.fault_coordinates_to_wgs_depth_coordinates(fault_coordinates[2:])
        )
        return coordinates.wgs_depth_to_nztm(
            source_a_global_coordinates
        ) - coordinates.wgs_depth_to_nztm(source_b_global_coordinates)

    res = sp.optimize.least_squares(
        fault_coordinate_distance,
        np.array([1 / 2, 1 / 2, 1 / 2, 1 / 2]),
        bounds=([0] * 4, [1] * 4),
        gtol=1e-5,
        ftol=1e-5,
        xtol=1e-5,
    )

    if not res.success and res.status != 0:
        raise ValueError(
            f"Optimisation failed to converge for provided sources: {res.message} with x = {res.x}"
        )
    return res.x[:2], res.x[2:]<|MERGE_RESOLUTION|>--- conflicted
+++ resolved
@@ -424,21 +424,9 @@
         Parameters
         ----------
         centroid : np.ndarray
-<<<<<<< HEAD
-            The center of the fault plane in lat, lon coordinates.
-        strike : float
-            The strike of the fault (in degrees).
-        dip_dir : Optional[float]
-            The dip direction of the fault (in degrees). If None this is assumed to be strike + 90 degrees.
-        dtop : float
-            The top depth of the plane (in km).
-        dbottom : float
-            The bottom depth of the plane (in km).
-=======
             The centre of the fault plane in lat, lon, and optionally depth (km) coordinates.
         dip : float
             The dip of the fault (in degrees).
->>>>>>> 5a60ee53
         length : float
             The length of the fault plane (in km).
         width : float
@@ -733,10 +721,11 @@
         ValueError
             If the planes are not consistent in dip direction or width."""
         # Planes can only have one dip, dip direction, and width.
-        if not all(
-            np.isclose(plane.dip_dir, self.planes[0].dip_dir) for plane in self.planes
-        ):
-            raise ValueError("Fault must have a constant dip direction.")
+        for plane in self.planes:
+            if not (np.isclose(plane.dip_dir_nztm, self.planes[0].dip_dir_nztm)):
+                raise ValueError(
+                    f"Fault must have a constant dip direction (plane dip dir = {plane.dip_dir}, fault dip dir is {self.planes[0].dip_dir})."
+                )
 
         if not all(
             np.isclose(plane.width, self.planes[0].width) for plane in self.planes

"""Module for representing the geometry of seismic sources: point sources, fault planes and faults.

This module provides classes and functions for representing fault planes and
faults, along with methods for calculating various properties such as
dimensions, orientation, and coordinate transformations.

Classes
-------
Point:
    A representation of a point source.

Plane:
    A representation of a single plane of a Fault.

Fault:
    A representation of a fault, consisting of one or more Planes.
"""

import dataclasses
import itertools
from typing import Optional, Self

import networkx as nx
import numpy as np
import numpy.typing as npt
import scipy as sp
import shapely

from qcore import coordinates, geo, grid

_KM_TO_M = 1000


@dataclasses.dataclass
class Point:
    """A representation of a point source.

    Attributes
    ----------
    bounds : np.ndarray
        The coordinates (NZTM) of the point source.
    length_m : float
        Length used to approximate the point source as a small planar patch (metres).
    strike : float
        The strike angle of the point source in degrees.
    dip : float
        The dip angle of the point source in degrees.
    dip_dir : float
        The dip direction of the point source in degrees.
    """

    # The bounds of a point source are just the coordinates of the point
    bounds: np.ndarray
    # used to approximate point source as a small planar patch (metres).
    length_m: float
    # The usual strike, dip, dip direction, etc cannot be calculated
    # from a point source and so must be provided by the user.
    strike: float
    dip: float
    dip_dir: float

    @classmethod
    def from_lat_lon_depth(cls, point_coordinates: np.ndarray, **kwargs) -> Self:
        """Construct a point source from a lat, lon, depth format.

        Parameters
        ----------
        point_coordinates : np.ndarray
            The coordinates of the point in lat, lon, depth format.
        kwargs
            The remaining point source arguments (see the class-level docstring)

        Returns
        -------
        Point
            The Point source representing this geometry.

        """
        return cls(bounds=coordinates.wgs_depth_to_nztm(point_coordinates), **kwargs)

    @property
    def coordinates(self) -> np.ndarray:
        """np.ndarray: The coordinates of the point in (lat, lon, depth) format. Depth is in metres."""
        return coordinates.nztm_to_wgs_depth(self.bounds)

    @property
    def length(self) -> float:
        """float: The length of the approximating planar patch (in kilometres)."""
        return self.length_m / _KM_TO_M

    @property
    def width_m(self) -> float:
        """float: The width of the approximating planar patch (in metres)."""
        return self.length_m

    @property
    def width(self) -> float:
        """float: The width of the approximating planar patch (in kilometres)."""
        return self.width_m / _KM_TO_M

    @property
    def centroid(self) -> np.ndarray:
        """np.ndarray: The centroid of the point source (which is just the point's coordinates)."""
        return self.coordinates

    @property
    def geometry(self) -> shapely.Point:
        """shapely.Point: A shapely geometry for the point (projected onto the surface)."""
        return shapely.Point(self.bounds)

    def fault_coordinates_to_wgs_depth_coordinates(
        self, fault_coordinates: np.ndarray
    ) -> np.ndarray:
        """Convert fault-local coordinates to global (lat, lon, depth) coordinates.

        Parameters
        ----------
        fault_coordinates : np.ndarray
            The local fault coordinates

        Returns
        -------
        np.ndarray
            The global coordinates for these fault-local
            coordinates. Because this is a point-source, the global
            coordinates are just the location of the point source.
        """
        return self.coordinates

    def wgs_depth_coordinates_to_fault_coordinates(
        self, wgs_depth_coordinates: np.ndarray
    ) -> np.ndarray:
        """Convert global coordinates into fault-local coordinates.

        Parameters
        ----------
        wgs_depth_coordinates : np.ndarray
            The global coordinates to convert.

        Returns
        -------
        np.ndarray
            The fault-local coordinates. Because this is a
            point-source, the local coordinates are simply (1/2, 1/2)
            near the source point and undefined elsewhere.

        Raises
        ------
        ValueError
            If the point is not near the source point.
        """
        nztm_coordinates = coordinates.wgs_depth_to_nztm(wgs_depth_coordinates)
        distance = np.abs(nztm_coordinates - self.bounds).max() / _KM_TO_M
        if distance < self.length / 2 or np.isclose(distance, self.length / 2):
            return np.array([1 / 2, 1 / 2])  # Point is in the centre of the small patch
        raise ValueError("Given global coordinates out of bounds for point source.")

    def rrup_distance(self, point: np.ndarray) -> float:
        """Compute RRup Distance between a fault and a point.

        Parameters
        ----------
        point : np.ndarray
            The point to compute distance to (in lat, lon, depth format)


        Returns
        -------
        float
            The rrup distance (in metres) between the point and the fault geometry.
        """
        return coordinates.distance_between_wgs_depth_coordinates(
            self.coordinates, point
        )

    def rjb_distance(self, point: np.ndarray) -> float:
        """Return the closest projected distance between the fault and the point.

        Parameters
        ----------
        point : np.ndarray
            The point to compute distance to.


        Returns
        -------
        float
            The Rjb distance (in metres) to the point.
        """
        return self.geometry.distance(
            shapely.Point(coordinates.wgs_depth_to_nztm(point))
        )


@dataclasses.dataclass
class Plane:
    """A representation of a single plane of a Fault.

    This class represents a single plane of a fault, providing various
    properties and methods for calculating its dimensions, orientation, and
    converting coordinates between different reference frames.

    Attributes
    ----------
    bounds : np.ndarray
        The corners of the fault plane, in NZTM format. The order of the
        corners is given clockwise from the top left (according to strike
        and dip). See the diagram below.

         0            1
          ┌──────────┐
          │          │
          │          │
          │          │
          │          │
          │          │
          │          │
          │          │
          └──────────┘
         3            2
    """

    bounds: npt.NDArray[np.float32]

    def _check_bounds_form_plane(self):
        """Check that the bounds form a plane.

        The checks performed are:
            1. Two points with a minimum depth.
            2. Two points with a maximum depth.
            3. Four points total, spanning exactly a plane. Not a line or a point.

        Raises
        ------
        ValueError
            If the bounds do not form a plane.
        """
        top_mask = np.isclose(self.bounds[:, 2], self.bounds[:, 2].min())
        top = self.bounds[top_mask]
        bottom = self.bounds[~top_mask]
        if (
            np.linalg.matrix_rank(self.bounds) != 3
            or len(top) != 2
            or len(self.bounds) != 4
            or not np.isclose(bottom[0, 2], bottom[1, 2])
        ):
            raise ValueError("Bounds do not form a plane.")

    def __post_init__(self):
        """Check that the plane bounds are consistent and in the correct order.

        These checks are performed to ensure that the corners of the plane
        actually form a plane, and the order of the points is in the order
        required for the plane coordinates to make sense. The plane coordinates
        require the first two points to be the top left and top right corners
        (with respect to strike), and the last two points to be the bottom right
        and bottom left corners (with respect to strike).

        These checks are non-trivial which is why we implement them here instead
        of requiring the caller to verify this themselves.

        Raises
        ------
        ValueError
            If the bounds do not form a plane.
        """
        self._check_bounds_form_plane()

        top_mask = np.isclose(self.bounds[:, 2], self.bounds[:, 2].min())
        top = self.bounds[top_mask]
        bottom = self.bounds[~top_mask]
        # We want to ensure that the bottom and top are pointing in roughly the
        # same direction. To do this, we compare the dot product of the top and
        # bottom vectors. If the dot product is positive then they are pointing
        # in roughly the same direction, if it is negative then they are
        # pointing in opposite directions.
        if np.dot(top[1] - top[0], bottom[0] - bottom[1]) < 0:
            bottom = bottom[::-1]
        orientation = np.linalg.det(
            np.array([top[1] - top[0], bottom[1] - top[0]])[:, :-1]
        )

        # If the orientation is not close to 0 and is negative, then dip
        # direction is to the left of the strike direction, so we reverse
        # the order of the top and bottom corners.
        if not np.isclose(orientation, 0, atol=1e-3) and orientation < 0:
            top = top[::-1]
            bottom = bottom[::-1]
<<<<<<< HEAD

=======
>>>>>>> 6302a593
        self.bounds = np.array([top[0], top[1], bottom[0], bottom[1]])

    @classmethod
    def from_corners(cls, corners: np.ndarray) -> Self:
        """Construct a plane point source from its corners.

        Parameters
        ----------
        corners : np.ndarray
            The corners in lat, lon, depth format. Has shape (4 x 3).

        Returns
        -------
        Plane
            The plane source representing this geometry.
        """
        return cls(coordinates.wgs_depth_to_nztm(corners))

    @property
    def corners(self) -> np.ndarray:
        """np.ndarray: The corners of the fault plane in (lat, lon, depth) format. The corners are the same as in corners_nztm."""
        return coordinates.nztm_to_wgs_depth(self.bounds)

    @property
    def length_m(self) -> float:
        """float: The length of the fault plane (in metres)."""
        return float(np.linalg.norm(self.bounds[1] - self.bounds[0]))

    @property
    def width_m(self) -> float:
        """float: The width of the fault plane (in metres)."""
        return float(np.linalg.norm(self.bounds[-1] - self.bounds[0]))

    @property
    def bottom_m(self) -> float:
        """float: The bottom depth (in metres)."""
        return self.bounds[-1, -1]

    @property
    def top_m(self) -> float:
        """float: The top depth of the fault."""
        return self.bounds[0, -1]

    @property
    def width(self) -> float:
        """float: The width of the fault plane (in kilometres)."""
        return self.width_m / _KM_TO_M

    @property
    def length(self) -> float:
        """float: The length of the fault plane (in kilometres)."""
        return self.length_m / _KM_TO_M

    @property
    def area(self) -> float:
        """float: The area of the plane (in km^2)."""
        return self.length * self.width

    @property
    def projected_width_m(self) -> float:
        """float: The projected width of the fault plane (in metres)."""
        return self.width_m * np.cos(np.radians(self.dip))

    @property
    def projected_width(self) -> float:
        """float: The projected width of the fault plane (in kilometres)."""
        return self.projected_width_m / _KM_TO_M

    @property
    def strike(self) -> float:
        """float: The bearing of the strike direction of the fault (from north; in degrees)."""
        north_direction = np.array([1, 0, 0])
        up_direction = np.array([0, 0, 1])
        strike_direction = self.bounds[1] - self.bounds[0]
        return geo.oriented_bearing_wrt_normal(
            north_direction, strike_direction, up_direction
        )

    @property
    def dip_dir(self) -> float:
        """float: The bearing of the dip direction (from north; in degrees)."""
        if np.isclose(self.dip, 90):
            return 0  # TODO: Is this right for this case?
        north_direction = np.array([1, 0, 0])
        up_direction = np.array([0, 0, 1])
        dip_direction = self.bounds[-1] - self.bounds[0]
        dip_direction[-1] = 0
        return geo.oriented_bearing_wrt_normal(
            north_direction, dip_direction, up_direction
        )

    @property
    def dip(self) -> float:
        """float: The dip angle of the fault."""
        return np.degrees(np.arcsin(np.abs(self.bottom_m - self.top_m) / self.width_m))

    @property
    def geometry(self) -> shapely.Polygon:
        """shapely.Polygon: A shapely geometry for the plane (projected onto the surface)."""
        return shapely.Polygon(self.bounds)

    @staticmethod
    def from_trace(
        trace_points: np.ndarray[float],
        dtop: float,
        dbottom: float,
        dip: float,
        dip_dir: float,
    ) -> "Plane":
        """Create a fault plane from the surface trace, depth parameters and dip.

        Parameters
        ----------
        trace_points: np.ndarray
            The surface trace of the fault in lat, lon format.
            Points need to be ordered, i.e. first points is the start
            and last point is the end of the fault trace.
            [[start_lat, start_lon],
             [end_lat  , end_lon  ]]
        dtop: float
            The top depth of the plane (in km).
        dbottom: float
            The bottom depth of the plane (in km).
        dip: float
            The dip of the fault plane (degrees).
        dip_dir: float
            The dip direction of the fault plane (degrees)
             as great circle bearing.

        Returns
        -------
        Plane
            The fault plane with the given parameters.
        """
        if trace_points.shape != (2, 2):
            raise ValueError("Trace points must be a 2x2 array.")

        if np.isclose(dip, 90) and dip_dir != 0:
            raise ValueError("Dip direction must be 0 for vertical faults.")

        # Get the trace endpoints in NZTM coordinates (y, x)
        trace_points_nztm = coordinates.wgs_depth_to_nztm(trace_points)
        dtop, dbottom = dtop * _KM_TO_M, dbottom * _KM_TO_M

        dip_dir_nztm = coordinates.great_circle_bearing_to_nztm_bearing(trace_points[0], 1, dip_dir)

        # Check that dip-direction is consistent with the trace
        dip_vec = np.array([np.cos(np.radians(dip_dir_nztm)), np.sin(np.radians(dip_dir_nztm))])
        strike_vec = trace_points_nztm[1] - trace_points_nztm[0]
        orientation = np.linalg.det(np.array([strike_vec, dip_vec]))
        if not np.isclose(dip, 90) and not np.isclose(orientation, 0) and orientation < 0:
            raise ValueError(
                "Dip direction is inconsistent with the "
                "strike defined by the trace points."
            )

        # Define the trace corners in NZTM coordinates (y, x, depth)
        c1 = (*trace_points_nztm[0], dtop)
        c2 = (*trace_points_nztm[1], dtop)

        # Compute remaining corners
        if np.isclose(dip, 90):
            c3 = (c2[0], c2[1], dbottom)
            c4 = (c1[0], c1[1], dbottom)
        else:
            dip_dir_nztm_rad = np.deg2rad(dip_dir_nztm)
            proj_width = (dbottom - dtop) / np.tan(np.deg2rad(dip))
            c3 = (
                c2[0] + proj_width * np.cos(dip_dir_nztm_rad),
                c2[1] + proj_width * np.sin(dip_dir_nztm_rad),
                dbottom,
            )
            c4 = (
                c1[0] + proj_width * np.cos(dip_dir_nztm_rad),
                c1[1] + proj_width * np.sin(dip_dir_nztm_rad),
                dbottom,
            )

        # Convert to lat, lon, depth
        corners = coordinates.nztm_to_wgs_depth(np.array([c1, c2, c3, c4]))
        return Plane.from_corners(corners)

    @classmethod
    def from_centroid_strike_dip(
        cls,
        centroid: np.ndarray,
        strike: float,
        dip_dir: Optional[float],
        dtop: float,
        dbottom: float,
        length: float,
        projected_width: float,
    ) -> Self:
        """Create a fault plane from the centroid, strike, dip_dir, top, bottom, length, and width.

        This is used for older descriptions of sources. Internally
        converts everything to corners so self.strike ~ strike (but
        not exactly due to rounding errors).

        Parameters
        ----------
        centroid : np.ndarray
            The center of the fault plane in lat, lon coordinates.
        strike : float
            The strike of the fault (in degrees).
        dip_dir : Optional[float]
            The dip direction of the fault (in degrees). If None this is assumed to be strike + 90 degrees.
        dtop : float
            The top depth of the plane (in km).
        dbottom : float
            The bottom depth of the plane (in km).
        length : float
            The length of the fault plane (in km).
        projected_width : float
            The projected width of the fault plane (in km).

        Returns
        -------
        Plane
            The fault plane with center at `centroid`, and where the
            parameters strike, dip_dir, top, bottom, length and width
            match what is passed to this function.
        """
        corners = grid.grid_corners(
            centroid,
            strike,
            dip_dir if dip_dir is not None else (strike + 90),
            dtop,
            dbottom,
            length,
            projected_width,
        )
        return cls(coordinates.wgs_depth_to_nztm(np.array(corners)))

    @property
    def centroid(self) -> np.ndarray:
        """np.ndarray: The center of the fault plane."""
        return self.fault_coordinates_to_wgs_depth_coordinates(np.array([1 / 2, 1 / 2]))

    def fault_coordinates_to_wgs_depth_coordinates(
        self, plane_coordinates: np.ndarray
    ) -> np.ndarray:
        """Convert plane coordinates to NZTM global coordinates.

        Parameters
        ----------
        plane_coordinates : np.ndarray
            Plane coordinates to convert. Plane coordinates are
            2D coordinates (x, y) given for a fault plane (a plane), where x
            represents displacement along the strike, and y
            displacement along the dip (see diagram below). The
            origin for plane coordinates is the center of the fault.

                          +x
             0 0   ─────────────────>
                ┌─────────────────────┐ │
                │      < strike >     │ │
                │                 ^   │ │
                │                dip  │ │ +y
                │                 v   │ │
                │                     │ │
                └─────────────────────┘ ∨
                                       1,1

        Returns
        -------
        np.ndarray
            A 3d-vector of (lat, lon, depth) transformed coordinates.
        """
        origin = self.bounds[0]
        top_right = self.bounds[1]
        bottom_left = self.bounds[-1]
        frame = np.vstack((top_right - origin, bottom_left - origin))

        return coordinates.nztm_to_wgs_depth(origin + plane_coordinates @ frame)

    def wgs_depth_coordinates_to_fault_coordinates(
        self,
        global_coordinates: np.ndarray,
    ) -> np.ndarray:
        """Convert coordinates (lat, lon, depth) to plane coordinates (x, y).

        See plane_coordinates_to_global_coordinates for a description of
        plane coordinates.

        Parameters
        ----------
        global_coordinates : np.ndarray
            Global coordinates to convert.

        Returns
        -------
        np.ndarray
            The plane coordinates (x, y) representing the position of
            global_coordinates on the fault plane.

        Raises
        ------
        ValueError
            If the given coordinates do not lie in the fault plane.
        """
        strike_direction = self.bounds[1, :2] - self.bounds[0, :2]
        dip_direction = self.bounds[-1, :2] - self.bounds[0, :2]
        offset = (
            coordinates.wgs_depth_to_nztm(global_coordinates[:2]) - self.bounds[0, :2]
        )
        fault_local_coordinates, _, _, _ = np.linalg.lstsq(
            np.array([strike_direction, dip_direction]).T, offset, rcond=None
        )
        if not np.all(
            (
                (fault_local_coordinates > 0)
                | np.isclose(fault_local_coordinates, 0, atol=1e-6)
            )
            & (
                (fault_local_coordinates < 1)
                | np.isclose(fault_local_coordinates, 1, atol=1e-6)
            )
        ):
            raise ValueError("Specified coordinates do not lie in plane")
        return np.clip(fault_local_coordinates, 0, 1)

    def rrup_distance(self, point: np.ndarray) -> float:
        """Compute RRup Distance between a fault and a point.

        Parameters
        ----------
        point : np.ndarray
            The point to compute distance to (in lat, lon, depth format)

        Returns
        -------
        float
            The rrup distance (in metres) between the point and the fault geometry.
        """
        point_nztm = coordinates.wgs_depth_to_nztm(point)
        frame = np.array(
            [self.bounds[1] - self.bounds[0], self.bounds[-1] - self.bounds[0]]
        )
        local_coords, _, _, _ = np.linalg.lstsq(
            frame.T,
            point_nztm - self.bounds[0],
            rcond=None,
        )
        projected_point = local_coords @ frame + self.bounds[0]
        out_of_plane_distance = np.linalg.norm(point_nztm - projected_point)
        if np.allclose(local_coords, np.clip(local_coords, 0, 1)):
            # solution lies in fault, ergo just return projected distance
            return float(out_of_plane_distance)

        in_plane_distance = min(
            geo.point_to_segment_distance(
                projected_point, self.bounds[i], self.bounds[(i + 1) % 4]
            )
            for i in range(4)
        )

        return np.sqrt(in_plane_distance**2 + out_of_plane_distance**2)

    def rjb_distance(self, point: np.ndarray) -> float:
        """Return the closest projected distance between the fault and the point.

        Parameters
        ----------
        point : np.ndarray
            The point to compute distance to.


        Returns
        -------
        float
            The Rjb distance (in metres) to the point.
        """
        return self.geometry.distance(
            shapely.Point(coordinates.wgs_depth_to_nztm(point))
        )


@dataclasses.dataclass
class Fault:
    """A representation of a fault, consisting of one or more Planes.

    This class represents a fault, which is composed of one or more Planes.
    It provides methods for computing the area of the fault, getting the widths and
    lengths of all fault planes, retrieving all corners of the fault, converting
    global coordinates to fault coordinates, converting fault coordinates to global
    coordinates, generating a random hypocenter location within the fault, and
    computing the expected fault coordinates.

    Attributes
    ----------
    planes : list[Plane]
        A list containing all the Planes that constitute the fault.
    """

    planes: list[Plane]

    def _basic_consistency_checks(self):
        """Check that the planes are consistent in dip direction and width.

        Raises
        ------
        ValueError
            If the planes are not consistent in dip direction or width."""
        # Planes can only have one dip, dip direction, and width.
        if not all(
            np.isclose(plane.dip_dir, self.planes[0].dip_dir) for plane in self.planes
        ):
            raise ValueError("Fault must have a constant dip direction.")

        if not all(
            np.isclose(plane.width, self.planes[0].width) for plane in self.planes
        ):
            raise ValueError("Fault must have constant width.")

    def _validate_fault_plane_connectivity(self, connection_graph: nx.DiGraph):
        """Validate that the fault planes are connected in a line.

        This function checks that the fault planes form a connected line. It
        ensures that the planes are connected end-to-end along the strike
        direction, with exactly one start node and one end node. This is the
        case if `connection_graph` satisfies the following conditions:

        1. It is connected (weakly, i.e. ignoring the direction of the edges).
        2. There is exactly one node with an in-degree of 0 and out-degree of 1.
           - This is the first node by strike, as nothing points into it.

           plane 0 -> plane 1

        3. There is exactly one node with an in-degree of 1 and out-degree of 0.
           - This is the last node by strike, as nothing points out of it.

           plane (n - 1) -> plane n

        4. Every other node has an in-degree of 1 and out-degree of 1.

           plane (i - 1) -> plane i -> plane (i + 1)


        Parameters
        ----------
        connection_graph : nx.DiGraph[int]
            A directed graph representing the connectivity of the fault planes.

        Raises
        ------
        ValueError
            If the fault planes are not connected in a line.
        """
        if not nx.is_weakly_connected(connection_graph):
            raise ValueError("Fault planes must be connected.")

        start_nodes = 0
        end_nodes = 0
        for node in connection_graph.nodes:
            in_degree = connection_graph.in_degree(node)
            out_degree = connection_graph.out_degree(node)

            if in_degree == 0 and out_degree == 1:
                start_nodes += 1
            elif in_degree == 1 and out_degree == 0:
                end_nodes += 1
            elif in_degree == 1 and out_degree == 1:
                continue
            else:
                raise ValueError("Fault planes must be connected in a line.")
        if not (start_nodes == 1 and end_nodes == 1):
            raise ValueError("Fault planes must be connected in a line.")

    def __post_init__(self) -> None:
        """Ensure that planes are ordered along strike end-to-end.

        The intention of this method is to ensure that the planes given are:

        1. Consistent in dip direction and width. You cannot have a fault with
        differing dip directions or widths because this would imply that the
        fault is not a single fault.

        2. Connected end-to-end along strike. This is to ensure that the fault
        is a single fault and not a series of disconnected faults, or multiple
        faults that splay off from one another.

        The above two checks ensure that the corners of planes line up in such a
        way that the fault can have a fault coordinate system applied to it.
        This is essential for computing the shortest distances between faults.
        """
        # The trivial case where the number of planes is one should be ignored
        if len(self.planes) == 1:
            return

        self._basic_consistency_checks()
        # We need to check that the plane given is a series of connected planes
        # that meet end-to-end. There are then two cases:
        # 1. The fault splays or is disconnected. We should raise a ValueError in this case.
        # 2. The fault is a line, but just lacks the correct order. Then we should re-order it to be a connected line.
        # The "correct" order for a fault is one that is oriented with each plane end-to-end along strike, that is
        #
        # ">" strike order
        # ┌─────>──┬─────>──┬────>──┐
        # │        │        │       │
        # │        │        │       │
        # │        │        │       │
        # │   0    │   1    │   2   │
        # │        │        │       │
        # │        │        │       │
        # │        │        │       │
        # └────────┴────────┴───────┘
        points_into_relation: dict[int, list[int]] = {
            i: [] for i in range(len(self.planes))
        }

        for i, j in itertools.product(range(len(self.planes)), repeat=2):
            if i == j:
                continue
            # A plane i points into a plane j if the right-edge (by strike)
            # of plane i is close to the left-edge (by strike) of plane j.
            if np.allclose(self.planes[i].bounds[1], self.planes[j].bounds[0]):
                points_into_relation[j].append(i)  # Plane i points into plane j

        # This relation can now be used to identify if the list of planes given is a line.
        points_into_graph: nx.DiGraph = nx.from_dict_of_lists(
            points_into_relation, create_using=nx.DiGraph
        )
        self._validate_fault_plane_connectivity(points_into_graph)

        # Now that we have established the planes line up correctly, we can
        # obtain the line in question with a topological sort, which will
        # return the correct order of planes
        self.planes = [
            self.planes[i]
            for i in reversed(list(nx.topological_sort(points_into_graph)))
        ]

    @property
    def dip(self) -> float:
        """float: The dip angle of the fault."""
        return self.planes[0].dip

    @property
    def dip_dir(self) -> float:
        """float: The dip direction of the fault."""
        return self.planes[0].dip_dir

    @classmethod
    def from_corners(cls, fault_corners: np.ndarray) -> Self:
        """Construct a plane source geometry from the corners of the plane.

        Parameters
        ----------
        corners : np.ndarray
            The corners of the plane in lat, lon, depth format. Has shape (n x 4 x 3).

        Returns
        -------
        Fault
            The fault object representing this geometry.
        """
        return cls([Plane.from_corners(corners) for corners in fault_corners])

    def area(self) -> float:
        """Compute the area of a fault.

        Returns
        -------
        float
            The area of the fault.
        """
        return self.width * np.sum(self.lengths)

    @property
    def lengths(self) -> np.ndarray:
        """np.ndarray: A numpy array of each plane length (in km)."""
        return np.array([fault.length for fault in self.planes])

    @property
    def length(self) -> float:
        """float: The total length of each fault plane."""
        return self.lengths.sum()

    @property
    def width(self) -> float:
        """The width of the fault.

        Returns
        -------
        float
            The width of the first fault plane (A fault is assumed to
            have planes of constant width).
        """
        return self.planes[0].width

    @property
    def corners(self) -> np.ndarray:
        """np.ndarray of shape (4n x 3): The corners in (lat, lon, depth) format of each fault plane in the fault, stacked vertically."""
        return np.vstack([plane.corners for plane in self.planes])

    @property
    def bounds(self) -> np.ndarray:
        """np.ndarray of shape (4n x 3): The corners in NZTM format of each fault plane in the fault, stacked vertically."""
        return np.vstack([plane.bounds for plane in self.planes])

    @property
    def centroid(self) -> np.ndarray:
        """np.ndarray: The center of the fault."""
        return self.fault_coordinates_to_wgs_depth_coordinates(np.array([1 / 2, 1 / 2]))

    @property
    def geometry(self) -> shapely.Polygon:
        """shapely.Polygon: A shapely geometry for the fault (projected onto the surface)."""
        return shapely.normalize(
            shapely.union_all([plane.geometry for plane in self.planes])
        )

    def wgs_depth_coordinates_to_fault_coordinates(
        self, global_coordinates: np.ndarray
    ) -> np.ndarray:
        """Convert global coordinates in (lat, lon, depth) format to fault coordinates.

        Fault coordinates are a tuple (s, d) where s is the distance
        from the top left, and d the distance from the top of the
        fault (refer to the diagram). The coordinates are normalized
        such that (0, 0) is the top left and (1, 1) the bottom right.

        (0, 0)
          ┌──────────────────────┬──────┐
          │          |           │      │
          │          |           │      │
          │          | d         │      │
          │          |           │      │
          ├----------*           │      │
          │    s     ^           │      │
          │          |           │      │
          │          |           │      │
          │          |           │      │
          └──────────|───────────┴──────┘
                     +                    (1, 1)
                  point: (s, d)

        Parameters
        ----------
        global_coordinates : np.ndarray of shape (1 x 3)
            The global coordinates to convert.

        Returns
        -------
        np.ndarray
            The fault coordinates.

        Raises
        ------
        ValueError
            If the given point does not lie on the fault.

        """
        # the left edges as a cumulative proportion of the fault length (e.g. [0.1, ..., 0.8])
        left_edges = self.lengths.cumsum() / self.length
        left_edges = np.insert(left_edges, 0, 0)
        for i, plane in enumerate(self.planes):
            try:
                plane_coordinates = plane.wgs_depth_coordinates_to_fault_coordinates(
                    global_coordinates
                )
                return np.array([left_edges[i], 0]) + plane_coordinates * np.array(
                    [left_edges[i + 1] - left_edges[i], 1]
                )
            except ValueError:
                continue
        raise ValueError("Given coordinates are not on fault.")

    def rrup_distance(self, point: np.ndarray) -> float:
        """Compute RRup Distance between a fault and a point.

        Parameters
        ----------
        point : np.ndarray
            The point to compute distance to (in lat, lon, depth format)

        Returns
        -------
        float
            The rrup distance (in metres) between the point and the fault geometry.
        """

        return min(plane.rrup_distance(point) for plane in self.planes)

    def fault_coordinates_to_wgs_depth_coordinates(
        self, fault_coordinates: np.ndarray
    ) -> np.ndarray:
        """Convert fault coordinates to global coordinates.

        See global_coordinates_to_fault_coordinates for a description of fault
        coordinates.

        Parameters
        ----------
        fault_coordinates : np.ndarray
            The fault coordinates of the point.

        Returns
        -------
        np.ndarray
            The global coordinates (lat, lon, depth) for this point.
        """
        # the right edges as a cumulative proportion of the fault length (e.g. [0.1, ..., 0.8])
        right_edges = self.lengths.cumsum() / self.length
        for i in range(len(self.planes)):
            if fault_coordinates[0] < right_edges[i] or np.isclose(
                fault_coordinates[0], right_edges[i]
            ):
                break
        fault_segment_index = i
        left_proportion = (
            right_edges[fault_segment_index - 1] if fault_segment_index > 0 else 0
        )
        right_proportion = right_edges[fault_segment_index]
        segment_proportion = (fault_coordinates[0] - left_proportion) / (
            right_proportion - left_proportion
        )

        return self.planes[
            fault_segment_index
        ].fault_coordinates_to_wgs_depth_coordinates(
            np.array([segment_proportion, fault_coordinates[1]])
        )

    def rjb_distance(self, point: np.ndarray) -> float:
        """Return the closest projected distance between the fault and the point.

        Parameters
        ----------
        point : np.ndarray
            The point to compute distance to.


        Returns
        -------
        float
            The Rjb distance (in metres) to the point.
        """
        return self.geometry.distance(
            shapely.Point(coordinates.wgs_depth_to_nztm(point))
        )


IsSource = Plane | Fault | Point


def closest_point_between_sources(
    source_a: IsSource, source_b: IsSource
) -> tuple[np.ndarray, np.ndarray]:
    """Find the closest point between two sources that have local coordinates.

    Parameters
    ----------
    source_a : IsSource
        The first source. Must have a two-dimensional fault coordinate system.
    source_b : IsSource
        The second source. Must have a two-dimensional fault coordinate system.

    Raises
    ------
    ValueError
        Raised when we are unable to converge on the closest points between sources.

    Returns
    -------
    source_a_coordinates : np.ndarray
        The source-local coordinates of the closest point on source a.
    source_b_coordinates : np.ndarray
        The source-local coordinates of the closest point on source b.
    """

    def fault_coordinate_distance(fault_coordinates: np.ndarray) -> float:
        source_a_global_coordinates = (
            source_a.fault_coordinates_to_wgs_depth_coordinates(fault_coordinates[:2])
        )
        source_b_global_coordinates = (
            source_b.fault_coordinates_to_wgs_depth_coordinates(fault_coordinates[2:])
        )
        return coordinates.wgs_depth_to_nztm(
            source_a_global_coordinates
        ) - coordinates.wgs_depth_to_nztm(source_b_global_coordinates)

    res = sp.optimize.least_squares(
        fault_coordinate_distance,
        np.array([1 / 2, 1 / 2, 1 / 2, 1 / 2]),
        bounds=([0] * 4, [1] * 4),
        gtol=1e-5,
        ftol=1e-5,
        xtol=1e-5,
    )

    if not res.success and res.status != 0:
        raise ValueError(
            f"Optimisation failed to converge for provided sources: {res.message} with x = {res.x}"
        )
    return res.x[:2], res.x[2:]<|MERGE_RESOLUTION|>--- conflicted
+++ resolved
@@ -286,10 +286,6 @@
         if not np.isclose(orientation, 0, atol=1e-3) and orientation < 0:
             top = top[::-1]
             bottom = bottom[::-1]
-<<<<<<< HEAD
-
-=======
->>>>>>> 6302a593
         self.bounds = np.array([top[0], top[1], bottom[0], bottom[1]])
 
     @classmethod

"""Module for representing the geometry of seismic sources: point sources, fault planes and faults.

This module provides classes and functions for representing fault planes and
faults, along with methods for calculating various properties such as
dimensions, orientation, and coordinate transformations.

Classes
-------
Point:
    A representation of a point source.

Plane:
    A representation of a single plane of a Fault.

Fault:
    A representation of a fault, consisting of one or more Planes.
"""

import dataclasses
from typing import Optional, Protocol

import numpy as np
import scipy as sp
from qcore import coordinates, geo, grid

_KM_TO_M = 1000


@dataclasses.dataclass
class Point:
    """A representation of point source.

    Attributes
    ----------
    bounds : np.ndarray
        The coordinates (NZTM) of the point source.
    length_m : float
        Length used to approximate the point source as a small planar patch (metres).
    strike : float
        The strike angle of the point source in degrees.
    dip : float
        The dip angle of the point source in degrees.
    dip_dir : float
        The dip direction of the point source in degrees.
    """

    # The bounds of a point source are just the coordinates of the point
    bounds: np.ndarray
    # used to approximate point source as a small planar patch (metres).
    length_m: float
    # The usual strike, dip, dip direction, etc cannot be calculated
    # from a point source and so must be provided by the user.
    strike: float
    dip: float
    dip_dir: float

    @staticmethod
    def from_lat_lon_depth(point_coordinates: np.ndarray, **kwargs) -> "Point":
        """Construct a point source from a lat, lon, depth format.

        Parameters
        ----------
        point_coordinates : np.ndarray
            The coordinates of the point in lat, lon, depth format.
        kwargs
            The remaining point source arguments (see the class-level docstring)

        Returns
        -------
        Point
            The Point source representing this geometry.

        """
        return Point(bounds=coordinates.wgs_depth_to_nztm(point_coordinates), **kwargs)

    @property
    def coordinates(self) -> np.ndarray:
        """np.ndarray: The coordinates of the point in (lat, lon, depth) format. Depth is in metres."""
        return coordinates.nztm_to_wgs_depth(self.bounds)

    @property
    def length(self) -> float:
        """float: The length of the approximating planar patch (in kilometres)."""
        return self.length_m / _KM_TO_M

    @property
    def width_m(self) -> float:
        """float: The width of the approximating planar patch (in metres)."""
        return self.length_m

    @property
    def width(self) -> float:
        """float: The width of the approximating planar patch (in kilometres)."""
        return self.width_m / _KM_TO_M

    @property
    def centroid(self) -> np.ndarray:
        """np.ndarray: The centroid of the point source (which is just the point's coordinates)."""
        return self.coordinates

    def fault_coordinates_to_wgs_depth_coordinates(
        self, fault_coordinates: np.ndarray
    ) -> np.ndarray:
        """Convert fault-local coordinates to global (lat, lon, depth) coordinates.

        Parameters
        ----------
        fault_coordinates : np.ndarray
            The local fault coordinates

        Returns
        -------
        np.ndarray
            The global coordinates for these fault-local
            coordinates. Because this is a point-source, the global
            coordinates are just the location of the point source.
        """
        return self.coordinates

    def wgs_depth_coordinates_to_fault_coordinates(
        self, wgs_depth_coordinates: np.ndarray
    ) -> np.ndarray:
        """Convert global coordinates into fault-local coordinates.

        Parameters
        ----------
        wgs_depth_coordinates : np.ndarray
            The global coordinates to convert.

        Returns
        -------
        np.ndarray
            The fault-local coordinates. Because this is a
            point-source, the local coordinates are simply (1/2, 1/2)
            near the source point and undefined elsewhere.

        Raises
        ------
        ValueError
            If the point is not near the source point.
        """
        nztm_coordinates = coordinates.wgs_depth_to_nztm(wgs_depth_coordinates)
        distance = np.abs(nztm_coordinates - self.bounds).max() / _KM_TO_M
        if distance < self.length / 2 or np.isclose(distance, self.length / 2):
            return np.array([1 / 2, 1 / 2])  # Point is in the centre of the small patch
        raise ValueError("Given global coordinates out of bounds for point source.")


@dataclasses.dataclass
class Plane:
    """A representation of a single plane of a Fault.

    This class represents a single plane of a fault, providing various
    properties and methods for calculating its dimensions, orientation, and
    converting coordinates between different reference frames.

    Attributes
    ----------
    bounds : np.ndarray
        The corners of the fault plane, in NZTM format. The order of the
        corners is given clockwise from the top left (according to strike
        and dip). See the diagram below.

         0            1
          ┌──────────┐
          │          │
          │          │
          │          │
          │          │
          │          │
          │          │
          │          │
          └──────────┘
         3            2
    """

    # Bounds for plane are just the corners
    bounds: np.ndarray

    @staticmethod
    def from_corners(corners: np.ndarray) -> "Plane":
        """Construct a plane point source from its corners.

        Parameters
        ----------
        corners : np.ndarray
            The corners in lat, lon, depth format. Has shape (4 x 3).

        Returns
        -------
        Plane
            The plane source representing this geometry.
        """
        return Plane(coordinates.wgs_depth_to_nztm(corners))

    @property
    def corners(self) -> np.ndarray:
        """np.ndarray: The corners of the fault plane in (lat, lon, depth) format. The corners are the same as in corners_nztm."""
        return coordinates.nztm_to_wgs_depth(self.bounds)

    @property
    def length_m(self) -> float:
        """float: The length of the fault plane (in metres)."""
        return np.linalg.norm(self.bounds[1] - self.bounds[0])

    @property
    def width_m(self) -> float:
        """float: The width of the fault plane (in metres)."""
        return np.linalg.norm(self.bounds[-1] - self.bounds[0])

    @property
    def bottom_m(self) -> float:
        """float: The bottom depth (in metres)."""
        return self.bounds[-1, -1]

    @property
    def top_m(self) -> float:
        """float: The top depth of the fault."""
        return self.bounds[0, -1]

    @property
    def width(self) -> float:
        """float: The width of the fault plane (in kilometres)."""
        return self.width_m / _KM_TO_M

    @property
    def length(self) -> float:
        """float: The length of the fault plane (in kilometres)."""
        return self.length_m / _KM_TO_M

    @property
    def area(self) -> float:
        """float: The area of the plane (in km^2)."""
        return self.length * self.width

    @property
    def projected_width_m(self) -> float:
        """float: The projected width of the fault plane (in metres)."""
        return self.width_m * np.cos(np.radians(self.dip))

    @property
    def projected_width(self) -> float:
        """float: The projected width of the fault plane (in kilometres)."""
        return self.projected_width_m / _KM_TO_M

    @property
    def strike(self) -> float:
        """float: The bearing of the strike direction of the fault (from north; in degrees)."""
        north_direction = np.array([1, 0, 0])
        up_direction = np.array([0, 0, 1])
        strike_direction = self.bounds[1] - self.bounds[0]
        return geo.oriented_bearing_wrt_normal(
            north_direction, strike_direction, up_direction
        )

    @property
    def dip_dir(self) -> float:
        """float: The bearing of the dip direction (from north; in degrees)."""
        if np.isclose(self.dip, 90):
            return 0  # TODO: Is this right for this case?
        north_direction = np.array([1, 0, 0])
        up_direction = np.array([0, 0, 1])
        dip_direction = self.bounds[-1] - self.bounds[0]
        dip_direction[-1] = 0
        return geo.oriented_bearing_wrt_normal(
            north_direction, dip_direction, up_direction
        )

    @property
    def dip(self) -> float:
        """float: The dip angle of the fault."""
        return np.degrees(np.arcsin(np.abs(self.bottom_m - self.top_m) / self.width_m))

    # TODO: change this to take width and dip rather than projected width.
    @staticmethod
    def from_centroid_strike_dip(
        centroid: np.ndarray,
        strike: float,
        dip_dir: Optional[float],
        dtop: float,
        dbottom: float,
        length: float,
        projected_width: float,
    ) -> "Plane":
        """Create a fault plane from the centroid, strike, dip_dir, top, bottom, length, and width.

        This is used for older descriptions of sources. Internally
        converts everything to corners so self.strike ~ strike (but
        not exactly due to rounding errors).

        Parameters
        ----------
        centroid : np.ndarray
            The centre of the fault plane in lat, lon coordinates.
        strike : float
            The strike of the fault (in degrees).
        dip_dir : Optional[float]
            The dip direction of the fault (in degrees). If None this is assumed to be strike + 90 degrees.
        top : float
            The top depth of the plane (in km).
        bottom : float
            The bottom depth of the plane (in km).
        length : float
            The length of the fault plane (in km).
        projected_width : float
            The projected width of the fault plane (in km).

        Returns
        -------
        Plane
            The fault plane with centre at `centroid`, and where the
            parameters strike, dip_dir, top, bottom, length and width
            match what is passed to this function.
        """
        corners = grid.grid_corners(
            centroid,
            strike,
            dip_dir if dip_dir is not None else (strike + 90),
            dtop,
            dbottom,
            length,
            projected_width,
        )
        corners[[2, 3]] = corners[[3, 2]]
        return Plane(coordinates.wgs_depth_to_nztm(np.array(corners)))

    @property
    def centroid(self) -> np.ndarray:
        """np.ndarray: The centre of the fault plane."""
        return self.fault_coordinates_to_wgs_depth_coordinates(np.array([1 / 2, 1 / 2]))

    def fault_coordinates_to_wgs_depth_coordinates(
        self, plane_coordinates: np.ndarray
    ) -> np.ndarray:
        """Convert plane coordinates to nztm global coordinates.

        Parameters
        ----------
        plane_coordinates : np.ndarray
            Plane coordinates to convert. Plane coordinates are
            2D coordinates (x, y) given for a fault plane (a plane), where x
            represents displacement along the strike, and y
            displacement along the dip (see diagram below). The
            origin for plane coordinates is the centre of the fault.

                          +x
             0 0   ─────────────────>
                ┌─────────────────────┐ │
                │      < strike >     │ │
                │                 ^   │ │
                │                dip  │ │ +y
                │                 v   │ │
                │                     │ │
                └─────────────────────┘ ∨
                                       1,1

        Returns
        -------
        np.ndarray
            An 3d-vector of (lat, lon, depth) transformed coordinates.
        """
        origin = self.bounds[0]
        top_right = self.bounds[1]
        bottom_left = self.bounds[-1]
        frame = np.vstack((top_right - origin, bottom_left - origin))

        return coordinates.nztm_to_wgs_depth(origin + plane_coordinates @ frame)

    def wgs_depth_coordinates_to_fault_coordinates(
        self,
        global_coordinates: np.ndarray,
    ) -> np.ndarray:
        """Convert coordinates (lat, lon, depth) to plane coordinates (x, y).

        See plane_coordinates_to_global_coordinates for a description of
        plane coordinates.

        Parameters
        ----------
        global_coordinates : np.ndarray
            Global coordinates to convert.

        Returns
        -------
        np.ndarray
            The plane coordinates (x, y) representing the position of
            global_coordinates on the fault plane.

        Raises
        ------
        ValueError
            If the given coordinates do not lie in the fault plane.
        """
        strike_direction = self.bounds[1, :2] - self.bounds[0, :2]
        dip_direction = self.bounds[-1, :2] - self.bounds[0, :2]
        offset = (
            coordinates.wgs_depth_to_nztm(global_coordinates[:2]) - self.bounds[0, :2]
        )
        fault_local_coordinates, _, _, _ = np.linalg.lstsq(
<<<<<<< HEAD
            np.array([strike_direction, dip_direction]).T, offset
        )
        if not np.all(
            ((fault_local_coordinates > 0) | np.isclose(fault_local_coordinates, 0))
            & ((fault_local_coordinates < 1) | np.isclose(fault_local_coordinates, 1))
=======
            np.array([strike_direction, dip_direction]).T, offset, rcond=None
        )
        if not np.all(
            (
                (fault_local_coordinates > 0)
                | np.isclose(fault_local_coordinates, 0, atol=1e-6)
            )
            & (
                (fault_local_coordinates < 1)
                | np.isclose(fault_local_coordinates, 1, atol=1e-6)
            )
>>>>>>> 52ef2675
        ):
            raise ValueError("Specified coordinates do not lie in plane")
        return np.clip(fault_local_coordinates, 0, 1)

<<<<<<< HEAD
    def wgs_depth_coordinates_in_plane(self, global_coordinates: np.ndarray) -> bool:
        """Test if some global coordinates lie in the bounds of a plane.

        Parameters
        ----------
        global_coordinates : np.ndarray
            The global coordinates to check

        Returns
        -------
        bool
            True if the given global coordinates (lat, lon, depth) lie on the
            fault plane.
        """
        try:
            self.wgs_depth_coordinates_to_fault_coordinates(global_coordinates)
            return True
        except ValueError:
            return False

=======
>>>>>>> 52ef2675

@dataclasses.dataclass
class Fault:
    """A representation of a fault, consisting of one or more Planes.

    This class represents a fault, which is composed of one or more Planes.
    It provides methods for computing the area of the fault, getting the widths and
    lengths of all fault planes, retrieving all corners of the fault, converting
    global coordinates to fault coordinates, converting fault coordinates to global
    coordinates, generating a random hypocentre location within the fault, and
    computing the expected fault coordinates.

    Attributes
    ----------
    planes : list[Plane]
        A list containing all the Planes that constitute the fault.
    """

    planes: list[Plane]

    @staticmethod
    def from_corners(fault_corners: np.ndarray) -> "Fault":
        """Construct a plane source geometry from the corners of the plane.

        Parameters
        ----------
        corners : np.ndarray
            The corners of the plane in lat, lon, depth format. Has shape (n x 4 x 3).

        Returns
        -------
        Fault
            The fault object representing this geometry.
        """
        return Fault([Plane.from_corners(corners) for corners in fault_corners])

    def area(self) -> float:
        """Compute the area of a fault.

        Returns
        -------
        float
            The area of the fault.
        """
        return self.width * np.sum(self.lengths)

    @property
    def lengths(self) -> np.ndarray:
        """np.ndarray: A numpy array of each plane length (in km)."""
        return np.array([fault.length for fault in self.planes])

    @property
    def length(self) -> float:
        """float: The total length of each fault plane."""
        return self.lengths.sum()

    @property
    def width(self) -> float:
        """The width of the fault.

        Returns
        -------
        float
            The width of the first fault plane (A fault is assumed to
            have planes of constant width).
        """
        return self.planes[0].width

    @property
    def dip_dir(self) -> float:
        """float: The dip direction of the first fault plane (A fault is assumed to have planes of constant dip direction)."""
        return self.planes[0].dip_dir

    @property
    def corners(self) -> np.ndarray:
        """np.ndarray of shape (4n x 3): The corners in (lat, lon, depth) format of each fault plane in the fault, stacked vertically."""
        return np.vstack([plane.corners for plane in self.planes])

    @property
    def bounds(self) -> np.ndarray:
        """np.ndarray of shape (4n x 3): The corners in NZTM format of each fault plane in the fault, stacked vertically."""
        return np.vstack([plane.bounds for plane in self.planes])

    @property
    def centroid(self) -> np.ndarray:
        """np.ndarray: The centre of the fault."""
        return self.fault_coordinates_to_wgs_depth_coordinates(np.array([1 / 2, 1 / 2]))

    def wgs_depth_coordinates_to_fault_coordinates(
        self, global_coordinates: np.ndarray
    ) -> np.ndarray:
        """Convert global coordinates in (lat, lon, depth) format to fault coordinates.

        Fault coordinates are a tuple (s, d) where s is the distance
        from the top left, and d the distance from the top of the
        fault (refer to the diagram). The coordinates are normalised
        such that (0, 0) is the top left and (1, 1) the bottom right.

        (0, 0)
          ┌──────────────────────┬──────┐
          │          |           │      │
          │          |           │      │
          │          | d         │      │
          │          |           │      │
          ├----------*           │      │
          │    s     ^           │      │
          │          |           │      │
          │          |           │      │
          │          |           │      │
          └──────────|───────────┴──────┘
                     +                    (1, 1)
                  point: (s, d)

        Parameters
        ----------
        global_coordinates : np.ndarray of shape (1 x 3)
            The global coordinates to convert.

        Returns
        -------
        np.ndarray
            The fault coordinates.

        Raises
        ------
        ValueError
            If the given point does not lie on the fault.

        """
        # the left edges as a cumulative proportion of the fault length (e.g. [0.1, ..., 0.8])
        left_edges = self.lengths.cumsum() / self.length
        left_edges = np.insert(left_edges, 0, 0)
        for i, plane in enumerate(self.planes):
            try:
                plane_coordinates = plane.wgs_depth_coordinates_to_fault_coordinates(
                    global_coordinates
                )
                return np.array([left_edges[i], 0]) + plane_coordinates * np.array(
                    [left_edges[i + 1] - left_edges[i], 1]
                )
            except ValueError:
                continue
        raise ValueError("Given coordinates are not on fault.")

    def fault_coordinates_to_wgs_depth_coordinates(
        self, fault_coordinates: np.ndarray
    ) -> np.ndarray:
        """Convert fault coordinates to global coordinates.

        See global_coordinates_to_fault_coordinates for a description of fault
        coordinates.

        Parameters
        ----------
        fault_coordinates : np.ndarray
            The fault coordinates of the point.

        Returns
        -------
        np.ndarray
            The global coordinates (lat, lon, depth) for this point.
        """
        # the right edges as a cumulative proportion of the fault length (e.g. [0.1, ..., 0.8])
        right_edges = self.lengths.cumsum() / self.length
        for i in range(len(self.planes)):
            if fault_coordinates[0] < right_edges[i] or np.isclose(
                fault_coordinates[0], right_edges[i]
            ):
                break
        fault_segment_index = i
        left_proportion = (
            right_edges[fault_segment_index - 1] if fault_segment_index > 0 else 0
        )
        right_proportion = right_edges[fault_segment_index]
        segment_proportion = (fault_coordinates[0] - left_proportion) / (
            right_proportion - left_proportion
        )

        return self.planes[
            fault_segment_index
        ].fault_coordinates_to_wgs_depth_coordinates(
            np.array([segment_proportion, fault_coordinates[1]])
        )


class IsSource(Protocol):
    """Type definition for a source with local coordinates."""

    bounds: np.ndarray

    def fault_coordinates_to_wgs_depth_coordinates(
        self,
        fault_coordinates: np.ndarray,
    ) -> np.ndarray: ...

    def wgs_depth_coordinates_to_fault_coordinates(
        self,
        fault_coordinates: np.ndarray,
    ) -> np.ndarray: ...


def closest_point_between_sources(
    source_a: IsSource, source_b: IsSource
) -> tuple[np.ndarray, np.ndarray]:
    """Find the closest point between two sources that have local coordinates.

    Parameters
    ----------
    source_a : HasCoordinates
        The first source. Must have a two-dimensional fault coordinate system.
    source_b : HasCoordinates
        The first source. Must have a two-dimensional fault coordinate system.

    Raises
    ------
    ValueError
        Raised when we are unable to converge on the closest points between sources.

    Returns
    -------
    source_a_coordinates : np.ndarray
        The source-local coordinates of the closest point on source a.
    source_b_coordinates : np.ndarray
        The source-local coordinates of the closest point on source b.
    """

    def fault_coordinate_distance(fault_coordinates: np.ndarray) -> float:
        source_a_global_coordinates = (
            source_a.fault_coordinates_to_wgs_depth_coordinates(fault_coordinates[:2])
        )
        source_b_global_coordinates = (
            source_b.fault_coordinates_to_wgs_depth_coordinates(fault_coordinates[2:])
        )
        return coordinates.wgs_depth_to_nztm(
            source_a_global_coordinates
        ) - coordinates.wgs_depth_to_nztm(source_b_global_coordinates)

    res = sp.optimize.least_squares(
        fault_coordinate_distance,
        np.array([1 / 2, 1 / 2, 1 / 2, 1 / 2]),
        bounds=([0] * 4, [1] * 4),
        gtol=1e-5,
        ftol=1e-5,
        xtol=1e-5,
    )

    if not res.success and res.status != 0:
        raise ValueError(
            f"Optimisation failed to converge for provided sources: {res.message} with x = {res.x}"
        )
    return res.x[:2], res.x[2:]<|MERGE_RESOLUTION|>--- conflicted
+++ resolved
@@ -21,6 +21,7 @@
 
 import numpy as np
 import scipy as sp
+
 from qcore import coordinates, geo, grid
 
 _KM_TO_M = 1000
@@ -397,13 +398,6 @@
             coordinates.wgs_depth_to_nztm(global_coordinates[:2]) - self.bounds[0, :2]
         )
         fault_local_coordinates, _, _, _ = np.linalg.lstsq(
-<<<<<<< HEAD
-            np.array([strike_direction, dip_direction]).T, offset
-        )
-        if not np.all(
-            ((fault_local_coordinates > 0) | np.isclose(fault_local_coordinates, 0))
-            & ((fault_local_coordinates < 1) | np.isclose(fault_local_coordinates, 1))
-=======
             np.array([strike_direction, dip_direction]).T, offset, rcond=None
         )
         if not np.all(
@@ -415,34 +409,10 @@
                 (fault_local_coordinates < 1)
                 | np.isclose(fault_local_coordinates, 1, atol=1e-6)
             )
->>>>>>> 52ef2675
         ):
             raise ValueError("Specified coordinates do not lie in plane")
         return np.clip(fault_local_coordinates, 0, 1)
 
-<<<<<<< HEAD
-    def wgs_depth_coordinates_in_plane(self, global_coordinates: np.ndarray) -> bool:
-        """Test if some global coordinates lie in the bounds of a plane.
-
-        Parameters
-        ----------
-        global_coordinates : np.ndarray
-            The global coordinates to check
-
-        Returns
-        -------
-        bool
-            True if the given global coordinates (lat, lon, depth) lie on the
-            fault plane.
-        """
-        try:
-            self.wgs_depth_coordinates_to_fault_coordinates(global_coordinates)
-            return True
-        except ValueError:
-            return False
-
-=======
->>>>>>> 52ef2675
 
 @dataclasses.dataclass
 class Fault:

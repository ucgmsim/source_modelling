cimport numpy as np
from libc.stdio cimport *
from libc.stdlib cimport *

from typing import TextIO

import numpy as pnp
import numpy.typing as npt
import scipy as sp
from scipy.sparse import csr_array

np.import_array()

# These types are used in place of double, float, etc because they exactly
# correspond to what numpy uses on whatever system this code runs on.
ctypedef np.double_t DTYPE_t
ctypedef np.int64_t ITYPE_t
DTYPE = pnp.double

# NOTE: sparse matrix structs do not support Python docstrings.
cdef struct sparse_matrix:
    # An intermediate CSR matrix representation used for reading slip values.
    # 
    # The CSR matrix representation is a highly compressed sparse matrix format
    # optimised for row operations and matrix multiplication. See the wikipedia
    # description of the CSR matrix format[0] for a description of how the col_ptr
    # and row_ptr arrays record the indices of the data.
    # 
    # Attributes
    # -----------
    # rows : int
    #     Counts the number of rows in the sparse matrix.
    # row_counter : int
    #     Records the current row.
    # row_ptr : int*
    #     Row index value array.
    # entries : int
    #     Counts the total number of entries in the array.
    # col_ptr : int*
    #     Column index value array.
    # data : double*
    #     Entry value array.
    # 
    # References
    # ----------
    # [0]: https://en.wikipedia.org/wiki/Sparse_matrix#Compressed_sparse_row_(CSR,_CRS_or_Yale_format)
    
    int rows
    int row_counter
    ITYPE_t* row_ptr
    int entries
    ITYPE_t* col_ptr
    DTYPE_t* data
     

cdef void malloc_sparse_matrix(sparse_matrix* slip_matrix, int num_rows):
    """ Initialise an empty sparse matrix. 

    Parameters
    ----------
    slip_matrix : sparse_matrix*
        The slip matrix to initialise.
    num_rows : int
        The total number of rows for the slip matrix.
    """
    slip_matrix.rows = num_rows
    slip_matrix.row_counter = 0
    slip_matrix.row_ptr = <ITYPE_t *>malloc(num_rows * sizeof(ITYPE_t))
    slip_matrix.entries = 0
    slip_matrix.col_ptr = NULL
    slip_matrix.data = NULL

cdef void free_sparse_matrix(sparse_matrix slip_matrix):
    """ Free a sparse matrix. 
    
    Parameters
    ----------
    slip_matrix : sparse_matrix
        The sparse matrix to free.
    """
    free(slip_matrix.row_ptr);
    free(slip_matrix.col_ptr);
    free(slip_matrix.data);

cdef void read_slipt_values(FILE* srf_file, int start_column, int slip_count, sparse_matrix* slip_matrix):
    """ Read slip values from srf_file into the sparse matrix as a new row. 

    Parameters
    ----------
    srf_file : FILE*
        File handle for the srf file.
    start_column : int
        Store the slip values starting at this column.
    slip_count : int
        The number of slip values to read.
    slip_matrix : sparse_matrix*
        The matrix to read slip values into.
    """
    cdef int slip_index
    # The value of row_ptr[i] records the index of the first value of i-th
    # row in the data array. Because we are starting a new row, we thus
    # record it's starting position at the end of the current data array.
    slip_matrix.row_ptr[slip_matrix.row_counter] = slip_matrix.entries
    slip_matrix.row_counter += 1

    if slip_count > 0:
        slip_matrix.entries += slip_count
        # Either allocate or grow the slip matrix row, column and data arrays
        # to fit the new slip values.
        if slip_matrix.col_ptr == NULL:
            slip_matrix.col_ptr = <ITYPE_t*> malloc(slip_matrix.entries * sizeof(ITYPE_t));
        else:
            slip_matrix.col_ptr = <ITYPE_t*>realloc(slip_matrix.col_ptr, slip_matrix.entries  * sizeof(ITYPE_t));

        if slip_matrix.data == NULL:
            slip_matrix.data = <DTYPE_t*>malloc(slip_matrix.entries * sizeof(DTYPE_t));
        else:
            slip_matrix.data = <DTYPE_t*>realloc(slip_matrix.data , slip_matrix.entries * sizeof(DTYPE_t));

        for slip_index in range(slip_matrix.entries - slip_count, slip_matrix.entries):
            # The column ptr records the column for each entry in the data array.
            #           column index        = start column + current offset from start of this row's slip values
            #                                                ^~~~~~~~~~~~~~~~~~~~~~~~~~~~~~~~~~~~~~~~~~~~~
            slip_matrix.col_ptr[slip_index] = start_column + slip_index - slip_matrix.entries + slip_count
            fscanf(srf_file, "%lf", &slip_matrix.data[slip_index])
    
cdef void read_srf_points_loop(FILE* srf_file, int point_count, DTYPE_t[:, :] metadata, sparse_matrix* slipt1s, sparse_matrix* slipt2s, sparse_matrix* slipt3s):
<<<<<<< HEAD
=======
    """ Loop over the number of points and read in the SRF data from srf_file. 

    Parameters
    ----------
    srf_file : FILE*
        SRF file to read from.
    point_count : int
        Number of points to read.
    metadata : DTYPE_t[:, :]
        Metadata about each point (lat, lon, dt, etc).
    slipt{i}s : sparse_matrix*
        The slip for each point in the i-th component. The matrix is established such that

        slipt{i}s[j, k] = the slip value for point j in component i at time k*dt

        Thus, we assume that dt is constant for each point.
    """
>>>>>>> 1523d8ad
    cdef int nt1
    cdef int nt2
    cdef int nt3
    cdef int i
    cdef int start_column_index
    for i in range(point_count):
        fscanf(srf_file, "%lf %lf %lf %lf %lf %lf %lf %lf %lf %lf %d %lf %d %lf %d",
               &metadata[i, 0],  # lat
               &metadata[i, 1],  # lon
               &metadata[i, 2],  # dep
               &metadata[i, 3],  # stk
               &metadata[i, 4],  # dip
               &metadata[i, 5],  # area
               &metadata[i, 6],  # tinit
               &metadata[i, 7],  # dt
               &metadata[i, 8],  # rake
               &metadata[i, 9],  # slip1
               &nt1,             # number of slipt1 values for this point
               &metadata[i, 10], # slip2
               &nt2,             # number of slipt2 values for this point
               &metadata[i, 11], # slip3
               &nt3              # number of slipt3 values for this point
               )
        start_column_index = <int> (metadata[i, 6] / metadata[i, 7])
        read_slipt_values(srf_file, start_column_index, nt1, slipt1s)
        read_slipt_values(srf_file, start_column_index, nt2, slipt2s)
        read_slipt_values(srf_file, start_column_index, nt3, slipt3s)

# NOTE: not sure what the return type should be here because it a C function
# returning a Python value. So I have just left it blank.
cdef sparse_matrix_to_csr(sparse_matrix matrix):
    """ Convert the internal sparse matrix representation into a scipy sparse csr array. 

    Parameters
    ----------
    matrix : sparse_matrix
        The matrix to convert.

    Returns
    -------
    csr_array
        The scipy csr_array representation of matrix, or None if the matrix is empty.
    """
    if matrix.entries == 0:
        return None

    
    # Basically, we just have to copy the data from the arrays into numpy arrays.
    # We do this in a loop to ensure that the values are owned by numpy
    # (and hence free'd by python instead of leaking).
    cdef np.ndarray[DTYPE_t, ndim=1] data = pnp.zeros(matrix.entries, dtype=DTYPE)
    cdef np.ndarray[ITYPE_t, ndim=1] col_indices = pnp.zeros(matrix.entries, dtype=pnp.int64)
    cdef np.ndarray[ITYPE_t, ndim=1] row_indices = pnp.zeros(matrix.rows + 1, dtype=pnp.int64)
    cdef int i = 0
    cdef int max_col_ind = 0  
<<<<<<< HEAD
=======

>>>>>>> 1523d8ad
    for i in range(matrix.entries):
        # These "=" assignments are done in Python, not C!
        data[i] = matrix.data[i]
        col_indices[i] = matrix.col_ptr[i]
        if max_col_ind <  matrix.col_ptr[i]:
<<<<<<< HEAD
            max_col_ind = matrix.col_ptr[i]
=======
            # This is a regular C assignment
            max_col_ind = matrix.col_ptr[i]

>>>>>>> 1523d8ad
    i = 0
    for i in range(matrix.rows):
        # Also Python assignment.
        row_indices[i] = matrix.row_ptr[i]
    row_indices[matrix.rows] = matrix.entries
    return sp.sparse.csr_array((data, col_indices, row_indices))
<<<<<<< HEAD
        
    
=======
>>>>>>> 1523d8ad
        
        
def read_srf_points(
        srf_file_handle_py: TextIO, 
        point_count: int
    ) -> tuple[npt.NDArray[DTYPE], csr_array, csr_array, csr_array]:
    """ Read point_count SRF points from an SRF file.

    Parameters
    ----------
    srf_file_handle_py : TextIO
        The SRF file to read from.
    point_count : int
        The number of points to read.

    Returns
    -------
    metadata : array
        The metadata for each point.
    slip1ts : sparse matrix
        The sparse matrix of slip values in the first component for each
        point.
    slip2ts : sparse matrix
        The sparse matrix of slip values in the second component for each
        point.
    slip3ts : sparse matrix
        The sparse matrix of slip values in the third component for each
        point.
    """
    cdef np.ndarray[DTYPE_t, ndim=2] metadata = pnp.zeros([point_count, 12], dtype=DTYPE)
    cdef DTYPE_t[:, :] metadata_view = metadata
    
    cdef sparse_matrix slip1ts
    cdef sparse_matrix slip2ts
    cdef sparse_matrix slip3ts
    malloc_sparse_matrix(&slip1ts, point_count)
    malloc_sparse_matrix(&slip2ts, point_count)
    malloc_sparse_matrix(&slip3ts, point_count)

    # This code obtains a C file handle pointing to the same location as
    # the Python file handle.
    cdef FILE* cfile = fdopen(srf_file_handle_py.fileno(), 'rb')
    fseek(cfile, srf_file_handle_py.tell(), SEEK_SET)

    read_srf_points_loop(cfile, point_count, metadata_view, &slip1ts, &slip2ts, &slip3ts)
    slip1ts_mat = sparse_matrix_to_csr(slip1ts)
    slip2ts_mat = sparse_matrix_to_csr(slip2ts)
    slip3ts_mat = sparse_matrix_to_csr(slip3ts)
    
    free_sparse_matrix(slip1ts)
    free_sparse_matrix(slip2ts)
    free_sparse_matrix(slip3ts)
    
    return metadata, slip1ts_mat, slip2ts_mat, slip3ts_mat<|MERGE_RESOLUTION|>--- conflicted
+++ resolved
@@ -125,8 +125,6 @@
             fscanf(srf_file, "%lf", &slip_matrix.data[slip_index])
     
 cdef void read_srf_points_loop(FILE* srf_file, int point_count, DTYPE_t[:, :] metadata, sparse_matrix* slipt1s, sparse_matrix* slipt2s, sparse_matrix* slipt3s):
-<<<<<<< HEAD
-=======
     """ Loop over the number of points and read in the SRF data from srf_file. 
 
     Parameters
@@ -144,7 +142,6 @@
 
         Thus, we assume that dt is constant for each point.
     """
->>>>>>> 1523d8ad
     cdef int nt1
     cdef int nt2
     cdef int nt3
@@ -200,33 +197,21 @@
     cdef np.ndarray[ITYPE_t, ndim=1] row_indices = pnp.zeros(matrix.rows + 1, dtype=pnp.int64)
     cdef int i = 0
     cdef int max_col_ind = 0  
-<<<<<<< HEAD
-=======
-
->>>>>>> 1523d8ad
+
     for i in range(matrix.entries):
         # These "=" assignments are done in Python, not C!
         data[i] = matrix.data[i]
         col_indices[i] = matrix.col_ptr[i]
         if max_col_ind <  matrix.col_ptr[i]:
-<<<<<<< HEAD
-            max_col_ind = matrix.col_ptr[i]
-=======
             # This is a regular C assignment
             max_col_ind = matrix.col_ptr[i]
 
->>>>>>> 1523d8ad
     i = 0
     for i in range(matrix.rows):
         # Also Python assignment.
         row_indices[i] = matrix.row_ptr[i]
     row_indices[matrix.rows] = matrix.entries
     return sp.sparse.csr_array((data, col_indices, row_indices))
-<<<<<<< HEAD
-        
-    
-=======
->>>>>>> 1523d8ad
         
         
 def read_srf_points(

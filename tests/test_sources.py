--- conflicted
+++ resolved
@@ -248,17 +248,17 @@
     assert np.allclose(
         shapely.get_coordinates(plane.geometry, include_z=True)[:-1], plane.bounds
     )
-<<<<<<< HEAD
-    assert np.isclose(plane.projected_width, projected_width, atol=1e-6)
-    assert np.isclose(plane.strike, strike, atol=1e-6)
-    assert np.isclose(plane.dip_dir, dip_dir, atol=1e-6)
-    assert np.allclose(plane.centroid[:2], centroid, atol=1e-6)
+    assert np.isclose(plane.strike_nztm, strike, atol=1e-6)
     # The constructor should not care about plane bound orientation
     assert np.allclose(Plane(plane.bounds[::-1]).bounds, plane.bounds)
     # Check that the plane bounds orientation makes sense.
     assert (
         np.dot(plane.bounds[1] - plane.bounds[0], plane.bounds[2] - plane.bounds[3]) > 0
     )
+    assert np.isclose(plane.strike_nztm, strike, atol=1e-6)
+    if plane.dip != 90:
+        assert np.isclose(plane.dip_dir_nztm, dip_dir, atol=1e-6)
+    assert np.allclose(plane.centroid, centroid * np.array([1, 1, 1000]), atol=1e-6)
 
 
 # Test 1: Less than 4 points
@@ -305,25 +305,6 @@
     )  # Points do not form a plane
     with pytest.raises(ValueError, match="Bounds do not form a plane."):
         Plane(bounds)
-
-
-def fault_plane(
-    length: float,
-    projected_width: float,
-    strike: float,
-    dip_dir: float,
-    top: float,
-    depth: float,
-    centroid: np.ndarray,
-) -> Plane:
-    """Create a Plane object from fault parameters."""
-    return Plane.from_centroid_strike_dip(
-        centroid, strike, dip_dir, top, top + depth, length, projected_width
-=======
-    assert np.isclose(plane.strike_nztm, strike, atol=1e-6)
-    if plane.dip != 90:
-        assert np.isclose(plane.dip_dir_nztm, dip_dir, atol=1e-6)
-    assert np.allclose(plane.centroid, centroid * np.array([1, 1, 1000]), atol=1e-6)
 
 
 @pytest.mark.parametrize(
@@ -447,7 +428,6 @@
         dbottom=dbottom,
         strike_nztm=strike,
         dip_dir_nztm=dip_dir,
->>>>>>> 5a60ee53
     )
     assert np.isclose(plane.corners[0, -1], expected_dtop * 1000)
     assert np.isclose(plane.corners[-1, -1], expected_dbottom * 1000)

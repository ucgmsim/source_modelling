--- conflicted
+++ resolved
@@ -1099,45 +1099,9 @@
     trace = strike_rotvec.apply(trace)
     bottom_trace = strike_rotvec.apply(bottom_trace)
 
-<<<<<<< HEAD
     trace += start_coordinates
     bottom_trace += start_coordinates
 
-=======
-def generate_sheared_fault_with_lengths(
-    lengths: np.ndarray,
-    shears: np.ndarray,
-    width: float,
-    dip: float,
-    strike: float,
-    start_coordinates: np.ndarray,
-) -> Fault:
-    dip_rotvec = sp.spatial.transform.Rotation.from_rotvec(
-        np.array([dip, 0, 0]), degrees=True
-    )
-    strike_rotvec = sp.spatial.transform.Rotation.from_rotvec(
-        np.array([0, 0, strike]), degrees=True
-    )
-    trace_lengths = np.sqrt(lengths**2 - shears**2)
-    trace = np.zeros((len(lengths) + 1, 3))
-    trace[1:, 0] = np.cumsum(trace_lengths)
-
-    bottom_trace = trace.copy()
-    bottom_trace[:, 1] = width
-
-    trace = dip_rotvec.apply(trace)
-    bottom_trace = dip_rotvec.apply(bottom_trace)
-
-    trace[1:, 1] += shears.cumsum()
-    bottom_trace[1:, 1] += shears.cumsum()
-
-    trace = strike_rotvec.apply(trace)
-    bottom_trace = strike_rotvec.apply(bottom_trace)
-
-    trace += start_coordinates
-    bottom_trace += start_coordinates
-
->>>>>>> 2e5b1abd
     return Fault(
         [
             Plane(
@@ -1155,6 +1119,56 @@
     )
 
 
+def generate_sheared_fault_with_lengths(
+    lengths: np.ndarray,
+    shears: np.ndarray,
+    width: float,
+    dip: float,
+    strike: float,
+    start_coordinates: np.ndarray,
+) -> Fault:
+    dip_rotvec = sp.spatial.transform.Rotation.from_rotvec(
+        np.array([dip, 0, 0]), degrees=True
+    )
+    strike_rotvec = sp.spatial.transform.Rotation.from_rotvec(
+        np.array([0, 0, strike]), degrees=True
+    )
+    trace_lengths = np.sqrt(lengths**2 - shears**2)
+    trace = np.zeros((len(lengths) + 1, 3))
+    trace[1:, 0] = np.cumsum(trace_lengths)
+
+    bottom_trace = trace.copy()
+    bottom_trace[:, 1] = width
+
+    trace = dip_rotvec.apply(trace)
+    bottom_trace = dip_rotvec.apply(bottom_trace)
+
+    trace[1:, 1] += shears.cumsum()
+    bottom_trace[1:, 1] += shears.cumsum()
+
+    trace = strike_rotvec.apply(trace)
+    bottom_trace = strike_rotvec.apply(bottom_trace)
+
+    trace += start_coordinates
+    bottom_trace += start_coordinates
+
+    return Fault(
+        [
+            Plane(
+                np.array(
+                    [
+                        trace[i],
+                        trace[i + 1],
+                        bottom_trace[i + 1],
+                        bottom_trace[i],
+                    ]
+                )
+            )
+            for i in range(len(lengths))
+        ]
+    )
+
+
 @st.composite
 def fault(
     draw: st.DrawFn,
@@ -1170,15 +1184,7 @@
             max_size=max_segments,
         )
     )
-<<<<<<< HEAD
-    # Don't shear by more than half the length because then the fault
-    # planes will get too close together and the fault will be
-    # "invalid" (i.e. the fault constructor cannot figure out how to
-    # connect the planes).
-    shears = [draw(st.floats(-length / 2, length / 2)) for length in lengths]
-=======
     shears = [draw(st.floats(0, length)) for length in lengths]
->>>>>>> 2e5b1abd
     width = draw(st.floats(0.1, 100)) * 1000
     dip = draw(st.floats(1, 90))
     strike = draw(st.floats(0, 360))

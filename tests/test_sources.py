import itertools
from typing import Optional

import numpy as np
import pytest
import scipy as sp
import shapely
from hypothesis import assume, given, seed, settings
from hypothesis import strategies as st
from hypothesis.extra import numpy as nst

from qcore import coordinates, geo
from source_modelling import sources
from source_modelling.sources import Fault, Plane


def coordinate(lat: float, lon: float, depth: Optional[float] = None) -> np.ndarray:
    """Create a coordinate array from latitude, longitude, and optional depth."""
    if depth is not None:
        return np.array([lat, lon, depth])
    return np.array([lat, lon])


def nztm_coordinate(y: float, x: float, depth: Optional[float] = None) -> np.ndarray:
    """Create a coordinate array from NZTM coordinates and optional depth."""
    if depth is not None:
        return np.array([y, x, depth])
    return np.array([y, x])


def valid_coordinates(point_coordinates: np.ndarray) -> bool:
    """Check if the given coordinates are valid."""
    return bool(np.all(np.isfinite(coordinates.wgs_depth_to_nztm(point_coordinates))))


@given(
    point_coordinates=st.builds(
        coordinate,
        lat=st.floats(-50, -31),
        lon=st.floats(160, 180),
        depth=st.floats(0, 100),
    ),
    length_m=st.floats(1e-16, allow_nan=False, allow_infinity=False),
    strike=st.floats(0, 360),
    dip=st.floats(0, 180),
    dip_dir=st.floats(0, 360),
)
def test_point_construction(
    point_coordinates: np.ndarray,
    length_m: float,
    strike: float,
    dip: float,
    dip_dir: float,
):
    """Test the construction of a Point object from latitude, longitude, and depth."""
    assume(valid_coordinates(point_coordinates))
    point = sources.Point.from_lat_lon_depth(
        point_coordinates, length_m=length_m, strike=strike, dip=dip, dip_dir=dip_dir
    )
    assert np.allclose(point.coordinates, point_coordinates)
    assert point.length == point.width == length_m / 1000
    assert np.allclose(
        shapely.get_coordinates(point.geometry, include_z=True),
        np.atleast_2d(point.bounds),
    )
    assert np.isclose(point.width_m, point.width * 1000)
    assert np.allclose(point.centroid, point_coordinates)


@given(
    point_coordinates=st.builds(
        coordinate,
        lat=st.floats(-50, -31),
        lon=st.floats(160, 180),
        depth=st.floats(0, 100),
    ),
    length_m=st.floats(1e-16, allow_nan=False, allow_infinity=False),
    strike=st.floats(0, 360),
    dip=st.floats(0, 180),
    dip_dir=st.floats(0, 360),
    local_coordinates=nst.arrays(
        float, (2,), elements={"min_value": 0, "max_value": 1}
    ),
)
def test_point_coordinate_system(
    point_coordinates: np.ndarray,
    length_m: float,
    strike: float,
    dip: float,
    dip_dir: float,
    local_coordinates: np.ndarray,
):
    """Test the coordinate system transformation for a Point object."""
    assume(valid_coordinates(point_coordinates))

    point = sources.Point.from_lat_lon_depth(
        point_coordinates, length_m=length_m, strike=strike, dip=dip, dip_dir=dip_dir
    )
    # NOTE: cannot assert invertibility coordinate mapping is not bijective
    assert np.allclose(
        point.fault_coordinates_to_wgs_depth_coordinates(local_coordinates),
        point_coordinates,
    )


@given(
    point_coordinates=st.builds(
        coordinate,
        lat=st.floats(-50, -31),
        lon=st.floats(160, 180),
        depth=st.floats(0, 100),
    ),
    length_m=st.floats(1e-16, allow_nan=False, allow_infinity=False),
    strike=st.floats(0, 360),
    dip=st.floats(0, 180),
    dip_dir=st.floats(0, 360),
    local_coordinates=nst.arrays(
        float, (2,), elements={"min_value": 0, "max_value": 1}
    ),
)
def test_point_coordinate_inversion(
    point_coordinates: np.ndarray,
    length_m: float,
    strike: float,
    dip: float,
    dip_dir: float,
    local_coordinates: np.ndarray,
):
    """Test the inversion of coordinate transformations for a Point object."""
    assume(valid_coordinates(point_coordinates))

    point = sources.Point.from_lat_lon_depth(
        point_coordinates, length_m=length_m, strike=strike, dip=dip, dip_dir=dip_dir
    )
    # NOTE: cannot assert invertibility coordinate mapping is not bijective
    assert np.allclose(
        point.wgs_depth_coordinates_to_fault_coordinates(
            point.fault_coordinates_to_wgs_depth_coordinates(local_coordinates)
        ),
        np.array([1 / 2, 1 / 2]),
    )


@given(
    point_coordinates=st.builds(
        coordinate,
        lat=st.floats(-50, -31),
        lon=st.floats(160, 180),
        depth=st.floats(0, 100),
    ),
    length_m=st.floats(1e-16, allow_nan=False, allow_infinity=False),
    strike=st.floats(0, 360),
    dip=st.floats(0, 180),
    dip_dir=st.floats(0, 360),
    other_point=st.builds(
        coordinate,
        lat=st.floats(-50, -31),
        lon=st.floats(160, 180),
        depth=st.floats(0, 100),
    ),
)
def test_point_rrup(
    point_coordinates: np.ndarray,
    length_m: float,
    strike: float,
    dip: float,
    dip_dir: float,
    other_point: np.ndarray,
):
    assume(valid_coordinates(point_coordinates))

    point = sources.Point.from_lat_lon_depth(
        point_coordinates, length_m=length_m, strike=strike, dip=dip, dip_dir=dip_dir
    )
    assert np.isclose(
        point.rrup_distance(other_point),
        coordinates.distance_between_wgs_depth_coordinates(
            point_coordinates, other_point
        ),
    )


@given(
    point_coordinates=st.builds(
        coordinate,
        lat=st.floats(-50, -31),
        lon=st.floats(160, 180),
        depth=st.floats(0, 100),
    ),
    length_m=st.floats(1e-16, allow_nan=False, allow_infinity=False),
    strike=st.floats(0, 360),
    dip=st.floats(0, 180),
    dip_dir=st.floats(0, 360),
    distance=st.floats(1, 1000),
)
def test_point_rjb(
    point_coordinates: np.ndarray,
    length_m: float,
    strike: float,
    dip: float,
    dip_dir: float,
    distance: float,
):
    assume(valid_coordinates(point_coordinates))

    point = sources.Point.from_lat_lon_depth(
        point_coordinates, length_m=length_m, strike=strike, dip=dip, dip_dir=dip_dir
    )
    buffer = shapely.buffer(point.geometry, distance * 1000)
    for other_point in coordinates.nztm_to_wgs_depth(np.array(buffer.exterior.coords)):
        assert np.isclose(
            point.rjb_distance(other_point),
            distance * 1000,
            atol=1e-4,
        )


@given(
    length=st.floats(0.1, 1000),
    width=st.floats(0.1, 1000),
    strike=st.floats(0, 179),
    dip_dir=st.floats(0, 179),
    dip=st.floats(0.1, 90),
    centroid=st.builds(
        coordinate,
        lat=st.floats(-50, -31),
        lon=st.floats(160, 180),
        depth=st.floats(1, 10),
    ),
)
def test_plane_construction(
    length: float,
    width: float,
    strike: float,
    dip: float,
    dip_dir: float,
    centroid: np.ndarray,
):
    """Test the construction of a Plane object from centroid, strike, and dip."""
    assume(valid_coordinates(centroid))
    assume(dip_dir > strike + 1)
    plane = Plane.from_centroid_strike_dip(
        centroid,
        dip,
        length,
        width,
        strike_nztm=strike,
        dip_dir_nztm=dip_dir,
    )
    assert np.isclose(plane.length, length, atol=1e-6)
    assert np.isclose(plane.width, width, atol=1e-6)
    assert np.isclose(
        plane.projected_width, plane.width * np.cos(np.radians(plane.dip)), atol=1e-6
    )
    assert np.allclose(
        shapely.get_coordinates(plane.geometry, include_z=True)[:-1], plane.bounds
    )
    assert np.isclose(plane.strike_nztm, strike, atol=1e-6)

    # Check that the plane bounds orientation makes sense.
    assert (
        np.dot(plane.bounds[1] - plane.bounds[0], plane.bounds[2] - plane.bounds[3]) > 0
    )
    assert np.isclose(plane.strike_nztm, strike, atol=1e-6)
    if plane.dip != 90:
        assert np.isclose(plane.dip_dir_nztm, dip_dir, atol=1e-6)
        # The constructor should not care about plane bound orientation
        assert np.allclose(Plane(plane.bounds[::-1]).bounds, plane.bounds)
    assert np.allclose(plane.centroid, centroid * np.array([1, 1, 1000]), atol=1e-6)


# Test 1: Less than 4 points
def test_less_than_four_points():
    """Test that constructing a Plane with less than 4 points raises a ValueError."""
    bounds = np.array([[0, 0, 0], [1, 1, 1], [2, 2, 2]])  # Only 3 points
    with pytest.raises(ValueError, match="Bounds do not form a plane."):
        Plane(bounds)


# Test 2: More than 4 points
def test_more_than_four_points():
    """Test that constructing a Plane with more than 4 points raises a ValueError."""
    bounds = np.array(
        [[0, 0, 0], [1, 1, 1], [2, 2, 2], [3, 3, 3], [4, 4, 4]]
    )  # 5 points
    with pytest.raises(ValueError, match="Bounds do not form a plane."):
        Plane(bounds)


# Test 3: Matrix rank not equal to 3
def test_matrix_rank_not_three():
    """Test that constructing a Plane with matrix rank not equal to 3 raises a ValueError."""
    bounds = np.array([[0, 0, 0], [0, 0, 1], [0, 0, 2], [0, 0, 3]])  # Rank < 3
    with pytest.raises(ValueError, match="Bounds do not form a plane."):
        Plane(bounds)


# Test 4: Top points do not equal 2
def test_top_points_not_two():
    """Test that constructing a Plane with top points not equal to 2 raises a ValueError."""
    bounds = np.array(
        [[0, 0, 0], [0, 1, 0], [1, 0, 0], [1, 1, 0]]
    )  # All points lie on the same top plane
    with pytest.raises(ValueError, match="Bounds do not form a plane."):
        Plane(bounds)


# Test 5: General invalid input (not forming a valid plane)
def test_general_invalid_input():
    """Test that constructing a Plane with invalid input raises a ValueError."""
    bounds = np.array(
        [[0, 0, 0], [1, 0, 1], [0, 1, 1], [1, 1, 2]]
    )  # Points do not form a plane
    with pytest.raises(ValueError, match="Bounds do not form a plane."):
        Plane(bounds)


def trace(
    start_trace_nztm: np.ndarray[float], length: float, strike: float
) -> np.ndarray:
    # Do this in NZTM to prevent any issues with the coordinate system conversions
    strike_vec = np.array([np.cos(np.radians(strike)), np.sin(np.radians(strike))])
    end_trace_nztm = start_trace_nztm + strike_vec * length

    trace_nztm = np.stack((start_trace_nztm, end_trace_nztm), axis=0)
    return coordinates.nztm_to_wgs_depth(trace_nztm)


@st.composite
def valid_trace_definition(draw: st.DrawFn):
    trace_point_1_nztm = draw(
        st.builds(
            nztm_coordinate,
            y=st.floats(1, 100_000),
            x=st.floats(1, 100_000),
        )
    )
    trace_point_2_nztm = draw(
        st.builds(
            nztm_coordinate,
            y=st.floats(1, 100_000),
            x=st.floats(1, 100_000),
        )
    )
    assume(not np.allclose(trace_point_1_nztm, trace_point_2_nztm))
    trace_points_nztm = np.stack((trace_point_1_nztm, trace_point_2_nztm), axis=0)
    assume(np.linalg.matrix_rank(trace_points_nztm) == 2)

    # Compute strike
    north_direction = np.array([1, 0, 0])
    up_direction = np.array([0, 0, 1])
    strike_vec = np.concatenate((trace_point_2_nztm - trace_point_1_nztm, [0]))
    strike_nztm = geo.oriented_bearing_wrt_normal(
        north_direction, strike_vec, up_direction
    )

    dtop = draw(st.floats(0, 100))
    depth = draw(st.floats(1, 100))
    dip = draw(st.floats(1, 90))

    if np.isclose(dip, 90):
        dip_dir_nztm, dip_dir = 0, 0
    else:
        dip_dir_nztm = (strike_nztm + draw(st.floats(1, 179))) % 360
        dip_dir = coordinates.nztm_bearing_to_great_circle_bearing(
            coordinates.nztm_to_wgs_depth(trace_point_1_nztm), 1, dip_dir_nztm
        ) 

    return (
        trace_points_nztm,
        dtop,
        depth,
        dip,
        dip_dir,
        dip_dir_nztm,
        strike_nztm,
    )


@given(valid_trace_definition())
def test_plane_from_trace(data: tuple):
    (
        trace_points_nztm,
        dtop,
        depth,
        dip,
        dip_dir,
        dip_dir_nztm,
        strike_nztm,
    ) = data

<<<<<<< HEAD
    plane = Plane.from_nztm_trace(
        trace_points_nztm, dtop, dtop + depth, dip, dip_dir_nztm
    )
    assert pytest.approx(plane.top_m, abs=1e-3) == dtop * 1000
    assert pytest.approx(plane.bottom_m, abs=1e-3) == (dtop + depth) * 1000
    assert pytest.approx(plane.dip, abs=1e-6) == dip
    assert pytest.approx(plane.dip_dir_nztm, abs=1e-3) == dip_dir_nztm
    assert pytest.approx(plane.strike_nztm, abs=1e-6) == strike_nztm
    assert pytest.approx(plane.width, abs=1e-6) == plane.projected_width / np.cos(
        np.radians(plane.dip)
=======
    # Generate plane using dip_dir_nztm
    plane = Plane.from_nztm_trace(trace_points_nztm, dtop, dtop + depth, dip, dip_dir_nztm=dip_dir_nztm)
    assert plane.top_m == pytest.approx(dtop * 1000, abs=1e-3)
    assert plane.bottom_m == pytest.approx((dtop + depth) * 1000, abs=1e-3)
    assert plane.dip == pytest.approx(dip, abs=1e-6)
    assert plane.dip_dir == pytest.approx(dip_dir, abs=10)
    assert plane.dip_dir_nztm == pytest.approx(dip_dir_nztm, abs=1e-3)
    assert plane.strike_nztm == pytest.approx(strike_nztm, abs=1e-6)
    assert plane.width == pytest.approx(plane.projected_width / np.cos(np.radians(plane.dip)), abs=1e-6)
    np.testing.assert_array_almost_equal(
        shapely.get_coordinates(plane.geometry, include_z=True)[:-1], plane.bounds
    )

    # Generate plane using dip_dir
    plane = Plane.from_nztm_trace(trace_points_nztm, dtop, dtop + depth, dip, dip_dir=dip_dir)
    assert plane.top_m == pytest.approx(dtop * 1000, abs=1e-3)
    assert plane.bottom_m == pytest.approx((dtop + depth) * 1000, abs=1e-3)
    assert plane.dip == pytest.approx(dip, abs=1e-6)
    assert plane.dip_dir == pytest.approx(dip_dir, abs=10)
    assert plane.dip_dir_nztm == pytest.approx(dip_dir_nztm, abs=1)
    assert plane.strike_nztm == pytest.approx(strike_nztm, abs=1e-6)
    assert plane.width == pytest.approx(plane.projected_width / np.cos(np.radians(plane.dip)), abs=1e-6)
    np.testing.assert_array_almost_equal(
        shapely.get_coordinates(plane.geometry, include_z=True)[:-1], plane.bounds
>>>>>>> 7ef53733
    )

    assert shapely.get_coordinates(plane.geometry, include_z=True)[
        :-1
    ] == pytest.approx(plane.bounds)



def test_invalid_trace_points():
    """Test that constructing a Plane with invalid trace points raises a ValueError."""
    trace_points = np.array([[0, 0], [1, 1], [2, 2]])  # 3 points
    with pytest.raises(ValueError, match="Trace points must be a 2x2 array."):
        Plane.from_nztm_trace(trace_points, 0, 1, 45, 45)

def test_invalid_dip_dir_90_dip():
    """Test that constructing a Plane with an invalid dip direction raises a ValueError."""
    start_trace_point = np.asarray([-43.5321, 172.6362])
    end_trace_point = geo.ll_shift(start_trace_point[0], start_trace_point[1], 5, 0)
    trace_points_nztm = coordinates.wgs_depth_to_nztm(
        np.stack((start_trace_point, end_trace_point), axis=0)
    )

    with pytest.raises(
        ValueError,
        match="Dip direction must be 0 for vertical faults.",
    ):
        Plane.from_nztm_trace(trace_points_nztm, 0, 1, 90, dip_dir_nztm=20)

def test_missing_dip_dir():
    """Test that constructing a Plane without dip_dir or dip_dir_nztm raises a ValueError."""
    trace_points = np.array([[0, 0], [1, 1]])
    with pytest.raises(ValueError, match="Must supply at least one of dip_dir or dip_dir_nztm."):
        Plane.from_nztm_trace(trace_points, 0, 1, 45)

def test_both_dip_dir_provided():
    """Test that constructing a Plane with both dip_dir and dip_dir_nztm raises a ValueError."""
    trace_points = np.array([[0, 0], [1, 1]])
    with pytest.raises(ValueError, match="Must supply at most one of dip_dir or dip_dir_nztm."):
        Plane.from_nztm_trace(trace_points, 0, 1, 45, dip_dir=90, dip_dir_nztm=90)


@pytest.mark.parametrize(
    "centroid, strike, dip, dip_dir, length, width, dtop, dbottom",
    [
        # Case where top and bottom depths are not consistent with dip and width
        (
            np.array([0, 0, 0]),
            45,
            30,
            None,
            10,
            5,
            1,
            2,
        ),
        # Case where top and bottom depths are not consistent with centroid depth
        (
            np.array([0, 0, 5]),
            45,
            30,
            None,
            10,
            5,
            1,
            10,
        ),
        # Case where neither top, bottom, nor centroid depth is given
        (
            np.array([0, 0]),
            45,
            30,
            None,
            10,
            5,
            None,
            None,
        ),
        # Case where centroid depth and dtop are inconsistent
        (
            np.array([0, 0, 5]),
            45,
            30,
            None,
            10,
            5,
            1,
            None,
        ),
        # Case where centroid depth and dbottom are inconsistent
        (
            np.array([0, 0, 5]),
            45,
            30,
            None,
            10,
            5,
            None,
            9,
        ),
    ],
)
def test_from_centroid_strike_dip_failure_cases(
    centroid: np.ndarray,
    strike: float,
    dip: float,
    dip_dir: Optional[float],
    length: float,
    width: float,
    dtop: Optional[float],
    dbottom: Optional[float],
):
    with pytest.raises(ValueError):
        Plane.from_centroid_strike_dip(
            centroid,
            dip,
            length,
            width,
            dtop=dtop,
            dbottom=dbottom,
            strike_nztm=strike,
            dip_dir_nztm=dip_dir,
        )


@pytest.mark.parametrize(
    "centroid, strike, dip, dip_dir, length, width, dtop, dbottom, expected_dtop, expected_dbottom",
    [
        # Case where both dtop and dbottom are None
        (np.array([0, 0, 5]), 45, 30, None, 10, 5, None, None, 5 - 5 / 4, 5 + 5 / 4),
        # Case where dtop is None and dbottom is provided
        (np.array([0, 0]), 45, 30, None, 10, 5, None, 10, 10 - 5 / 2, 10),
        # Case where dbottom is None and dtop is provided
        (np.array([0, 0]), 45, 30, None, 10, 5, 0, None, 0, 5 / 2),
    ],
)
def test_from_centroid_strike_dip_dtop_dbottom_derivation(
    centroid: np.ndarray,
    strike: float,
    dip: float,
    dip_dir: Optional[float],
    length: float,
    width: float,
    dtop: Optional[float],
    dbottom: Optional[float],
    expected_dtop: float,
    expected_dbottom: float,
):
    plane = Plane.from_centroid_strike_dip(
        centroid,
        dip,
        length,
        width,
        dtop=dtop,
        dbottom=dbottom,
        strike_nztm=strike,
        dip_dir_nztm=dip_dir,
    )
    assert np.isclose(plane.corners[0, -1], expected_dtop * 1000)
    assert np.isclose(plane.corners[-1, -1], expected_dbottom * 1000)


fault_plane = st.builds(
    Plane.from_centroid_strike_dip,
    centroid=st.builds(
        coordinate,
        lat=st.floats(-50, -31),
        lon=st.floats(160, 180),
        depth=st.floats(1, 10),
    ),
    length=st.floats(0.1, 1000),
    width=st.floats(0.1, 1000),
    strike_nztm=st.floats(0, 179),
    dip_dir_nztm=st.floats(5, 179),
    dip=st.floats(0.1, 90),
)


@given(
    plane=fault_plane,
    point=st.builds(
        coordinate,
        lat=st.floats(-50, -31),
        lon=st.floats(160, 180),
        depth=st.floats(0, 100),
    ),
)
@settings(deadline=None)
def test_plane_rrup(plane: Plane, point: np.ndarray):
    assume(plane.dip_dir >= plane.strike + 5)
    point = coordinates.wgs_depth_to_nztm(point)

    def fault_coordinate_distance(fault_coordinates: np.ndarray) -> float:
        fault_point = coordinates.wgs_depth_to_nztm(
            plane.fault_coordinates_to_wgs_depth_coordinates(fault_coordinates)
        )
        return point - fault_point

    res = sp.optimize.least_squares(
        fault_coordinate_distance,
        np.array([1 / 2, 1 / 2]),
        bounds=([0] * 2, [1] * 2),
        gtol=1e-5,
        ftol=1e-5,
    )
    optimized_res = np.linalg.norm(res.fun)
    assert np.isclose(
        plane.rrup_distance(coordinates.nztm_to_wgs_depth(point)),
        optimized_res,
        atol=1e-3,
    )


@given(
    plane=fault_plane,
    local_coordinates=nst.arrays(
        float, (2,), elements={"min_value": 0, "max_value": 1}
    ),
)
def test_plane_rrup_in_plane(plane: Plane, local_coordinates: np.ndarray):
    assume(plane.dip_dir >= plane.strike + 5)
    assert np.isclose(
        plane.rrup_distance(
            plane.fault_coordinates_to_wgs_depth_coordinates(local_coordinates)
        ),
        0,
    )


@given(
    plane=fault_plane,
    distance=st.floats(1, 1000),
)
def test_plane_rjb(plane: Plane, distance: float):
    # if dip dir is too close to strike it will create a degenerate geometry that rjb distance isn't designed for anyway.
    assume(plane.dip_dir_nztm >= plane.strike_nztm + 1)
    assume(plane.dip != 90)
    buffer = shapely.buffer(plane.geometry, distance * 1000)
    for point in coordinates.nztm_to_wgs_depth(np.array(buffer.exterior.coords)):
        assert np.isclose(
            plane.rjb_distance(point),
            distance * 1000,
            atol=1e-4,
        )


@given(
    plane=fault_plane,
    local_coordinates=nst.arrays(
        float, (2,), elements={"min_value": 0, "max_value": 1}
    ),
)
@seed(1)
def test_plane_coordinate_inversion(plane: Plane, local_coordinates: np.ndarray):
    """Test the inversion of coordinate transformations for a Plane object."""
    assume(not np.isclose(plane.dip_dir, plane.strike))
    assert np.allclose(
        plane.wgs_depth_coordinates_to_fault_coordinates(
            plane.fault_coordinates_to_wgs_depth_coordinates(local_coordinates)
        ),
        local_coordinates,
        atol=1e-6,
    )


@given(
    plane=st.builds(
        Plane.from_centroid_strike_dip,
        centroid=st.builds(
            coordinate,
            lat=st.floats(-50, -31),
            lon=st.floats(160, 180),
            depth=st.floats(1, 10),
        ),
        length=st.floats(0.1, 1000),
        width=st.floats(0.1, 1000),
        strike_nztm=st.floats(0, 179),
        dip=st.just(90),
    ),
    local_coordinates=nst.arrays(
        float, (2,), elements={"min_value": 0, "max_value": 1}
    ),
)
@seed(1)
def test_vertical_plane_coordinate_inversion(
    plane: Plane, local_coordinates: np.ndarray
):
    """Test the inversion of coordinate transformations for a Plane object."""
    assert np.allclose(
        plane.wgs_depth_coordinates_to_fault_coordinates(
            plane.fault_coordinates_to_wgs_depth_coordinates(local_coordinates)
        ),
        local_coordinates,
        atol=1e-6,
    )


def connected_fault(
    lengths: list[float], width: float, strike: float, start_coordinates: np.ndarray
) -> Fault:
    """Create a Fault object from connected planes."""
    strike_direction = np.array(
        [np.cos(np.radians(strike)), np.sin(np.radians(strike)), 0]
    )
    dip = 45  # Fixed dip for now
    dip_rotation = sp.spatial.transform.Rotation.from_rotvec(
        dip * strike_direction, degrees=True
    )
    dip_direction = np.array(
        [np.cos(np.radians(strike + 90)), np.sin(np.radians(strike + 90)), 0]
    )
    dip_direction = width * 1000 * dip_rotation.apply(dip_direction)
    start = np.append(coordinates.wgs_depth_to_nztm(start_coordinates), 0)
    cumulative_lengths = np.cumsum(np.array(lengths) * 1000)
    leading_edges = np.vstack(
        (start, start + np.outer(cumulative_lengths, strike_direction))
    )
    planes = [
        Plane(
            np.array(
                [
                    leading_edges[i],
                    leading_edges[i + 1],
                    leading_edges[i + 1] + dip_direction,
                    leading_edges[i] + dip_direction,
                ]
            )
        )
        for i in range(len(leading_edges) - 1)
    ]
    return Fault(planes)


@given(
    fault=st.builds(
        connected_fault,
        lengths=st.lists(st.floats(0.1, 100), min_size=1, max_size=5),
        width=st.floats(0.1, 100),
        strike=st.floats(0, 179),
        start_coordinates=st.builds(
            coordinate, lat=st.floats(-50, -31), lon=st.floats(160, 180)
        ),
    )
)
@settings(deadline=None)
def test_fault_reordering(fault: Fault):
    """Ensure that the plane order in faults is completely determined by the planes."""
    for order in itertools.permutations(range(len(fault.planes))):
        planes = [fault.planes[i] for i in order]
        fault_reorder = Fault(planes)
        assert np.allclose(fault_reorder.corners, fault.corners)


@given(
    fault=st.builds(
        connected_fault,
        lengths=st.lists(st.floats(0.1, 100), min_size=1, max_size=10),
        width=st.floats(0.1, 100),
        strike=st.floats(0, 179),
        start_coordinates=st.builds(
            coordinate, lat=st.floats(-50, -31), lon=st.floats(160, 180)
        ),
    ),
    distance=st.floats(1, 1000),
)
def test_fault_rjb(fault: Fault, distance: float):
    # if dip dir is too close to strike it will create a degenerate geometry that rjb distance isn't designed for anyway.
    buffer = shapely.buffer(fault.geometry, distance * 1000)
    for point in coordinates.nztm_to_wgs_depth(np.array(buffer.exterior.coords)):
        assert np.isclose(
            fault.rjb_distance(point),
            distance * 1000,
            atol=1e-4,
        )


@given(
    fault=st.builds(
        connected_fault,
        lengths=st.lists(st.floats(0.1, 100), min_size=1, max_size=10),
        width=st.floats(0.1, 100),
        strike=st.floats(0, 179),
        start_coordinates=st.builds(
            coordinate, lat=st.floats(-50, -31), lon=st.floats(160, 180)
        ),
    ),
    point=st.builds(
        coordinate,
        lat=st.floats(-50, -31),
        lon=st.floats(160, 180),
        depth=st.floats(0, 100),
    ),
)
def test_fault_rrup(fault: Fault, point: np.ndarray):
    # The fault rrup should be equal to the smallest rrup among the planes in the fault.
    fault_rrup = fault.rrup_distance(point)
    assert np.isclose(
        min(plane.rrup_distance(point) for plane in fault.planes), fault_rrup, atol=1e-3
    )


@given(
    fault=st.builds(
        connected_fault,
        lengths=st.lists(st.floats(0.1, 100), min_size=1, max_size=10),
        width=st.floats(0.1, 100),
        strike=st.floats(0, 179),
        start_coordinates=st.builds(
            coordinate, lat=st.floats(-50, -31), lon=st.floats(160, 180)
        ),
    )
)
def test_fault_construction(fault: Fault):
    """Test the construction of a Fault object from connected planes."""
    assert fault.width == fault.planes[0].width
    assert fault.dip_dir == fault.planes[0].dip_dir
    assert fault.dip_dir_nztm == fault.planes[0].dip_dir_nztm
    assert fault.dip == fault.planes[0].dip
    assert fault.corners.shape == (4 * len(fault.planes), 3)
    assert np.isclose(fault.area(), np.sum([plane.area for plane in fault.planes]))
    assert fault.geometry.equals(
        shapely.union_all([plane.geometry for plane in fault.planes])
    )
    assert np.allclose(
        fault.wgs_depth_coordinates_to_fault_coordinates(fault.centroid),
        np.array([1 / 2, 1 / 2]),
    )


@given(
    fault=st.builds(
        connected_fault,
        lengths=st.lists(st.floats(0.1, 100), min_size=1, max_size=10),
        strike=st.just(0),
        width=st.floats(0.1, 10),
        start_coordinates=st.builds(
            coordinate, lat=st.floats(-50, -31), lon=st.floats(160, 180)
        ),
    ),
    other_fault=st.builds(
        connected_fault,
        lengths=st.lists(st.floats(0.1, 100), min_size=1, max_size=10),
        strike=st.just(0),
        width=st.floats(0.1, 10),
        start_coordinates=st.builds(
            coordinate, lat=st.floats(-50, -31), lon=st.floats(160, 180)
        ),
    ),
)
@settings(deadline=1000)
@seed(1)
def test_fault_closest_point_comparison(fault: Fault, other_fault: Fault):
    """Test the closest point comparison between two Fault objects."""
    pairwise_distance = sp.spatial.distance.cdist(fault.bounds, other_fault.bounds)
    assume(pairwise_distance.min() > 1)
    point_a, point_b = sources.closest_point_between_sources(fault, other_fault)
    x, y = np.meshgrid(np.linspace(0, 1, num=10), np.linspace(0, 1, num=10))
    local_coords = np.c_[x.ravel(), y.ravel()]
    points_on_a = np.array(
        [
            fault.fault_coordinates_to_wgs_depth_coordinates(coord)
            for coord in local_coords
        ]
    )
    points_on_b = np.array(
        [
            other_fault.fault_coordinates_to_wgs_depth_coordinates(coord)
            for coord in local_coords
        ]
    )
    min_distance = np.min(
        coordinates.distance_between_wgs_depth_coordinates(points_on_a, points_on_b)
    )
    assume(min_distance > 0)
    computed_distance = coordinates.distance_between_wgs_depth_coordinates(
        fault.fault_coordinates_to_wgs_depth_coordinates(point_a),
        other_fault.fault_coordinates_to_wgs_depth_coordinates(point_b),
    )
    assert computed_distance < min_distance or np.isclose(
        computed_distance, min_distance, atol=1e-1
    )


@pytest.mark.parametrize(
    "planes, expected_message",
    [
        # Inconsistent dip directions
        (
            [
                Plane.from_centroid_strike_dip(
                    np.array([-41.2865, 174.7762, 50]),
                    30,
                    4,
                    4,
                    strike_nztm=0,
                    dip_dir_nztm=30,
                ),
                Plane.from_centroid_strike_dip(
                    coordinates.nztm_to_wgs_depth(
                        coordinates.wgs_depth_to_nztm(
                            np.array([-41.2865, 174.7762, 50])
                        )
                        + np.array([4000, 0, 0], dtype=float)
                        + np.array([-15.3426846, 26.04670979, 0.0])
                    ),
                    30,
                    4,
                    4,
                    strike_nztm=0,
                    dip_dir_nztm=31,
                ),
            ],
            "Fault must have a constant dip direction",
        ),
        # Inconsistent dip angles
        (
            [
                Plane.from_centroid_strike_dip(
                    np.array([-41.2865, 174.7762, 5000]),
                    30,
                    4,
                    4,
                    strike_nztm=0,
                    dip_dir_nztm=30,
                ),
                Plane.from_centroid_strike_dip(
                    np.array(
                        [-41.2865 + 0.036, 174.7862, 5000]
                    ),  # 1 degree of latitude is approximately 111 km
                    31,
                    4,
                    4,
                    strike_nztm=0,
                    dip_dir_nztm=30,
                ),
            ],
            "Fault must have a constant dip",
        ),
        # Inconsistent widths
        (
            [
                Plane.from_centroid_strike_dip(
                    np.array([-41.2865, 174.7762, 5000]),
                    30,
                    4,
                    4.01,
                    strike_nztm=0,
                    dip_dir_nztm=30,
                ),
                Plane.from_centroid_strike_dip(
                    np.array(
                        [-41.2865 + 0.036, 174.7862, 5000]
                    ),  # 1 degree of latitude is approximately 111 km
                    30,
                    4,
                    4,
                    strike_nztm=0,
                    dip_dir_nztm=30,
                ),
            ],
            "Fault must have constant width",
        ),
        # Not connected end-to-end
        (
            [
                Plane.from_centroid_strike_dip(
                    np.array([-41.2865, 174.7762, 5000]),
                    30,
                    4,
                    4,
                    strike_nztm=0,
                    dip_dir_nztm=30,
                ),
                Plane.from_centroid_strike_dip(
                    np.array(
                        [-41.2865 + 0.05, 174.7862, 5000]
                    ),  # 1 degree of latitude is approximately 111 km
                    30,
                    4,
                    4,
                    strike_nztm=0,
                    dip_dir_nztm=30,
                ),
            ],
            "Fault planes must be connected",
        ),
    ],
)
def test_fault_construction_failures(planes: list[Plane], expected_message: str):
    with pytest.raises(ValueError) as excinfo:
        Fault(planes=planes)
    assert expected_message in str(excinfo.value)<|MERGE_RESOLUTION|>--- conflicted
+++ resolved
@@ -389,7 +389,6 @@
         strike_nztm,
     ) = data
 
-<<<<<<< HEAD
     plane = Plane.from_nztm_trace(
         trace_points_nztm, dtop, dtop + depth, dip, dip_dir_nztm
     )
@@ -400,19 +399,10 @@
     assert pytest.approx(plane.strike_nztm, abs=1e-6) == strike_nztm
     assert pytest.approx(plane.width, abs=1e-6) == plane.projected_width / np.cos(
         np.radians(plane.dip)
-=======
-    # Generate plane using dip_dir_nztm
-    plane = Plane.from_nztm_trace(trace_points_nztm, dtop, dtop + depth, dip, dip_dir_nztm=dip_dir_nztm)
-    assert plane.top_m == pytest.approx(dtop * 1000, abs=1e-3)
-    assert plane.bottom_m == pytest.approx((dtop + depth) * 1000, abs=1e-3)
-    assert plane.dip == pytest.approx(dip, abs=1e-6)
-    assert plane.dip_dir == pytest.approx(dip_dir, abs=10)
-    assert plane.dip_dir_nztm == pytest.approx(dip_dir_nztm, abs=1e-3)
-    assert plane.strike_nztm == pytest.approx(strike_nztm, abs=1e-6)
-    assert plane.width == pytest.approx(plane.projected_width / np.cos(np.radians(plane.dip)), abs=1e-6)
-    np.testing.assert_array_almost_equal(
-        shapely.get_coordinates(plane.geometry, include_z=True)[:-1], plane.bounds
-    )
+    )
+    assert shapely.get_coordinates(plane.geometry, include_z=True)[
+        :-1
+    ] == pytest.approx(plane.bounds)
 
     # Generate plane using dip_dir
     plane = Plane.from_nztm_trace(trace_points_nztm, dtop, dtop + depth, dip, dip_dir=dip_dir)
@@ -423,16 +413,9 @@
     assert plane.dip_dir_nztm == pytest.approx(dip_dir_nztm, abs=1)
     assert plane.strike_nztm == pytest.approx(strike_nztm, abs=1e-6)
     assert plane.width == pytest.approx(plane.projected_width / np.cos(np.radians(plane.dip)), abs=1e-6)
-    np.testing.assert_array_almost_equal(
-        shapely.get_coordinates(plane.geometry, include_z=True)[:-1], plane.bounds
->>>>>>> 7ef53733
-    )
-
     assert shapely.get_coordinates(plane.geometry, include_z=True)[
         :-1
     ] == pytest.approx(plane.bounds)
-
-
 
 def test_invalid_trace_points():
     """Test that constructing a Plane with invalid trace points raises a ValueError."""

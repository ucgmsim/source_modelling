import itertools
from typing import Optional

import numpy as np
import pytest
import scipy as sp
import shapely
from hypothesis import assume, given, seed, settings
from hypothesis import strategies as st
from hypothesis.extra import numpy as nst

from qcore import coordinates, geo
from source_modelling import sources
from source_modelling.sources import Fault, Plane


def coordinate(lat: float, lon: float, depth: Optional[float] = None) -> np.ndarray:
    """Create a coordinate array from latitude, longitude, and optional depth."""
    if depth is not None:
        return np.array([lat, lon, depth])
    return np.array([lat, lon])


def nztm_coordinate(y: float, x: float, depth: Optional[float] = None) -> np.ndarray:
    """Create a coordinate array from NZTM coordinates and optional depth."""
    if depth is not None:
        return np.array([y, x, depth])
    return np.array([y, x])


def valid_coordinates(point_coordinates: np.ndarray) -> bool:
    """Check if the given coordinates are valid."""
    return bool(np.all(np.isfinite(coordinates.wgs_depth_to_nztm(point_coordinates))))


@given(
    point_coordinates=st.builds(
        coordinate,
        lat=st.floats(-50, -31),
        lon=st.floats(160, 180),
        depth=st.floats(0, 100),
    ),
    length_m=st.floats(1e-16, allow_nan=False, allow_infinity=False),
    strike=st.floats(0, 360),
    dip=st.floats(0, 180),
    dip_dir=st.floats(0, 360),
)
def test_point_construction(
    point_coordinates: np.ndarray,
    length_m: float,
    strike: float,
    dip: float,
    dip_dir: float,
):
    """Test the construction of a Point object from latitude, longitude, and depth."""
    assume(valid_coordinates(point_coordinates))
    point = sources.Point.from_lat_lon_depth(
        point_coordinates, length_m=length_m, strike=strike, dip=dip, dip_dir=dip_dir
    )
    assert np.allclose(point.coordinates, point_coordinates)
    assert point.length == point.width == length_m / 1000
    assert np.allclose(
        shapely.get_coordinates(point.geometry, include_z=True),
        np.atleast_2d(point.bounds),
    )
    assert np.isclose(point.width_m, point.width * 1000)
    assert np.allclose(point.centroid, point_coordinates)


@given(
    point_coordinates=st.builds(
        coordinate,
        lat=st.floats(-50, -31),
        lon=st.floats(160, 180),
        depth=st.floats(0, 100),
    ),
    length_m=st.floats(1e-16, allow_nan=False, allow_infinity=False),
    strike=st.floats(0, 360),
    dip=st.floats(0, 180),
    dip_dir=st.floats(0, 360),
    local_coordinates=nst.arrays(
        float, (2,), elements={"min_value": 0, "max_value": 1}
    ),
)
def test_point_coordinate_system(
    point_coordinates: np.ndarray,
    length_m: float,
    strike: float,
    dip: float,
    dip_dir: float,
    local_coordinates: np.ndarray,
):
    """Test the coordinate system transformation for a Point object."""
    assume(valid_coordinates(point_coordinates))

    point = sources.Point.from_lat_lon_depth(
        point_coordinates, length_m=length_m, strike=strike, dip=dip, dip_dir=dip_dir
    )
    # NOTE: cannot assert invertibility coordinate mapping is not bijective
    assert np.allclose(
        point.fault_coordinates_to_wgs_depth_coordinates(local_coordinates),
        point_coordinates,
    )


@given(
    point_coordinates=st.builds(
        coordinate,
        lat=st.floats(-50, -31),
        lon=st.floats(160, 180),
        depth=st.floats(0, 100),
    ),
    length_m=st.floats(1e-16, allow_nan=False, allow_infinity=False),
    strike=st.floats(0, 360),
    dip=st.floats(0, 180),
    dip_dir=st.floats(0, 360),
    local_coordinates=nst.arrays(
        float, (2,), elements={"min_value": 0, "max_value": 1}
    ),
)
def test_point_coordinate_inversion(
    point_coordinates: np.ndarray,
    length_m: float,
    strike: float,
    dip: float,
    dip_dir: float,
    local_coordinates: np.ndarray,
):
    """Test the inversion of coordinate transformations for a Point object."""
    assume(valid_coordinates(point_coordinates))

    point = sources.Point.from_lat_lon_depth(
        point_coordinates, length_m=length_m, strike=strike, dip=dip, dip_dir=dip_dir
    )
    # NOTE: cannot assert invertibility coordinate mapping is not bijective
    assert np.allclose(
        point.wgs_depth_coordinates_to_fault_coordinates(
            point.fault_coordinates_to_wgs_depth_coordinates(local_coordinates)
        ),
        np.array([1 / 2, 1 / 2]),
    )


@given(
    point_coordinates=st.builds(
        coordinate,
        lat=st.floats(-50, -31),
        lon=st.floats(160, 180),
        depth=st.floats(0, 100),
    ),
    length_m=st.floats(1e-16, allow_nan=False, allow_infinity=False),
    strike=st.floats(0, 360),
    dip=st.floats(0, 180),
    dip_dir=st.floats(0, 360),
    other_point=st.builds(
        coordinate,
        lat=st.floats(-50, -31),
        lon=st.floats(160, 180),
        depth=st.floats(0, 100),
    ),
)
def test_point_rrup(
    point_coordinates: np.ndarray,
    length_m: float,
    strike: float,
    dip: float,
    dip_dir: float,
    other_point: np.ndarray,
):
    assume(valid_coordinates(point_coordinates))

    point = sources.Point.from_lat_lon_depth(
        point_coordinates, length_m=length_m, strike=strike, dip=dip, dip_dir=dip_dir
    )
    assert np.isclose(
        point.rrup_distance(other_point),
        coordinates.distance_between_wgs_depth_coordinates(
            point_coordinates, other_point
        ),
    )


@given(
    point_coordinates=st.builds(
        coordinate,
        lat=st.floats(-50, -31),
        lon=st.floats(160, 180),
        depth=st.floats(0, 100),
    ),
    length_m=st.floats(1e-16, allow_nan=False, allow_infinity=False),
    strike=st.floats(0, 360),
    dip=st.floats(0, 180),
    dip_dir=st.floats(0, 360),
    distance=st.floats(1, 1000),
)
def test_point_rjb(
    point_coordinates: np.ndarray,
    length_m: float,
    strike: float,
    dip: float,
    dip_dir: float,
    distance: float,
):
    assume(valid_coordinates(point_coordinates))

    point = sources.Point.from_lat_lon_depth(
        point_coordinates, length_m=length_m, strike=strike, dip=dip, dip_dir=dip_dir
    )
    buffer = shapely.buffer(point.geometry, distance * 1000)
    for other_point in coordinates.nztm_to_wgs_depth(np.array(buffer.exterior.coords)):
        assert np.isclose(
            point.rjb_distance(other_point),
            distance * 1000,
            atol=1e-4,
        )


@given(
    length=st.floats(0.1, 1000),
    width=st.floats(0.1, 1000),
    strike=st.floats(0, 179),
    dip_dir=st.floats(0, 179),
    dip=st.floats(0.1, 90),
    centroid=st.builds(
        coordinate,
        lat=st.floats(-50, -31),
        lon=st.floats(160, 180),
        depth=st.floats(1, 10),
    ),
)
def test_plane_construction(
    length: float,
    width: float,
    strike: float,
    dip: float,
    dip_dir: float,
    centroid: np.ndarray,
):
    """Test the construction of a Plane object from centroid, strike, and dip."""
    assume(valid_coordinates(centroid))
    assume(dip_dir > strike + 1)
    plane = Plane.from_centroid_strike_dip(
        centroid,
        dip,
        length,
        width,
        strike_nztm=strike,
        dip_dir_nztm=dip_dir,
    )
    assert np.isclose(plane.length, length, atol=1e-6)
    assert np.isclose(plane.width, width, atol=1e-6)
    assert np.isclose(
        plane.projected_width, plane.width * np.cos(np.radians(plane.dip)), atol=1e-6
    )
    assert np.allclose(
        shapely.get_coordinates(plane.geometry, include_z=True)[:-1], plane.bounds
    )
    assert np.isclose(plane.strike_nztm, strike, atol=1e-6)

    # Check that the plane bounds orientation makes sense.
    assert (
        np.dot(plane.bounds[1] - plane.bounds[0], plane.bounds[2] - plane.bounds[3]) > 0
    )
    assert np.isclose(plane.strike_nztm, strike, atol=1e-6)
    if plane.dip != 90:
        assert np.isclose(plane.dip_dir_nztm, dip_dir, atol=1e-6)
        # The constructor should not care about plane bound orientation
        assert np.allclose(Plane(plane.bounds[::-1]).bounds, plane.bounds)
    assert np.allclose(plane.centroid, centroid * np.array([1, 1, 1000]), atol=1e-6)


# Test 1: Less than 4 points
def test_less_than_four_points():
    """Test that constructing a Plane with less than 4 points raises a ValueError."""
    bounds = np.array([[0, 0, 0], [1, 1, 1], [2, 2, 2]])  # Only 3 points
    with pytest.raises(ValueError, match="Bounds do not form a plane."):
        Plane(bounds)


# Test 2: More than 4 points
def test_more_than_four_points():
    """Test that constructing a Plane with more than 4 points raises a ValueError."""
    bounds = np.array(
        [[0, 0, 0], [1, 1, 1], [2, 2, 2], [3, 3, 3], [4, 4, 4]]
    )  # 5 points
    with pytest.raises(ValueError, match="Bounds do not form a plane."):
        Plane(bounds)


# Test 3: Matrix rank not equal to 3
def test_matrix_rank_not_three():
    """Test that constructing a Plane with matrix rank not equal to 3 raises a ValueError."""
    bounds = np.array([[0, 0, 0], [0, 0, 1], [0, 0, 2], [0, 0, 3]])  # Rank < 3
    with pytest.raises(ValueError, match="Bounds do not form a plane."):
        Plane(bounds)


# Test 4: Top points do not equal 2
def test_top_points_not_two():
    """Test that constructing a Plane with top points not equal to 2 raises a ValueError."""
    bounds = np.array(
        [[0, 0, 0], [0, 1, 0], [1, 0, 0], [1, 1, 0]]
    )  # All points lie on the same top plane
    with pytest.raises(ValueError, match="Bounds do not form a plane."):
        Plane(bounds)


# Test 5: General invalid input (not forming a valid plane)
def test_general_invalid_input():
    """Test that constructing a Plane with invalid input raises a ValueError."""
    bounds = np.array(
        [[0, 0, 0], [1, 0, 1], [0, 1, 1], [1, 1, 2]]
    )  # Points do not form a plane
    with pytest.raises(ValueError, match="Bounds do not form a plane."):
        Plane(bounds)


<<<<<<< HEAD
def trace(
    start_trace_nztm: np.ndarray[float], length: float, strike: float
) -> np.ndarray:
    # Do this in NZTM to prevent any issues with the coordinate system conversions
    strike_vec = np.array([np.cos(np.radians(strike)), np.sin(np.radians(strike))])
    end_trace_nztm = start_trace_nztm + strike_vec * length

    trace_nztm = np.stack((start_trace_nztm, end_trace_nztm), axis=0)
    return coordinates.nztm_to_wgs_depth(trace_nztm)


@st.composite
def valid_trace_definition(draw: st.DrawFn):
    strike = draw(st.floats(1, 179))

    start_trace_nztm = draw(
        st.builds(
            nztm_coordinate,
            y=st.floats(4715500, 6221500),
            x=st.floats(1073000, 2154000),
        )
    )

    length = draw(st.floats(100, 1000_000))
    trace_points = trace(
        start_trace_nztm=start_trace_nztm,
        length=length,
        strike=strike,
    )

    dtop = draw(st.floats(0, 100))
    depth = draw(st.floats(1, 100))
    dip = draw(st.floats(1, 90))

    if np.isclose(dip, 90):
        dip_dir_nztm, dip_dir = 0, 0
    else:
        dip_dir_nztm = (strike + draw(st.floats(1, 179))) % 360
        dip_dir = coordinates.nztm_bearing_to_great_circle_bearing(
            trace_points[0], 1, dip_dir_nztm
        )

    return (
        trace_points,
        dtop,
        depth,
        dip,
        dip_dir,
        dip_dir_nztm,
        strike,
        length,
        start_trace_nztm,
    )


@given(valid_trace_definition())
def test_plane_from_trace(data: tuple):
    (
        trace_points,
        dtop,
        depth,
        dip,
        dip_dir,
        dip_dir_nztm,
        strike,
        length,
        start_trace_nztm,
    ) = data

    assume(valid_coordinates(trace_points[0]))
    assume(valid_coordinates(trace_points[1]))

    plane = Plane.from_trace(trace_points, dtop, dtop + depth, dip, dip_dir)
    assert np.isclose(plane.top_m, dtop * 1000, atol=1e-3)
    assert np.isclose(plane.bottom_m, (dtop + depth) * 1000, atol=1e-3)
    assert np.isclose(plane.dip, dip, atol=1e-6)
    assert np.isclose(plane.dip_dir, dip_dir_nztm, atol=1e-3)
    assert np.isclose(plane.strike, strike, atol=1e-6)
    assert np.isclose(plane.length_m, length, atol=1e-3)
    assert np.isclose(
        plane.width, plane.projected_width / np.cos(np.radians(plane.dip)), atol=1e-6
    )
    assert np.allclose(
        shapely.get_coordinates(plane.geometry, include_z=True)[:-1], plane.bounds
    )


def test_invalid_trace_points():
    """Test that constructing a Plane with invalid trace points raises a ValueError."""
    trace_points = np.array([[0, 0], [1, 1], [2, 2]])  # 3 points
    with pytest.raises(ValueError, match="Trace points must be a 2x2 array."):
        Plane.from_trace(trace_points, 0, 1, 45, 45)


def test_invalid_dip_dir():
    """Test that constructing a Plane with an invalid dip direction raises a ValueError."""
    start_trace_point = np.asarray([-43.5321, 172.6362])
    end_trace_point = geo.ll_shift(start_trace_point[0], start_trace_point[1], 5, 0)
    trace_points = np.stack((start_trace_point, end_trace_point), axis=0)

    with pytest.raises(
        ValueError,
        match="Dip direction is inconsistent with the strike defined by the trace points.",
    ):
        Plane.from_trace(trace_points, 0, 1, 45, 260)


def test_invalid_dip_dir_90_dip():
    """Test that constructing a Plane with an invalid dip direction raises a ValueError."""
    start_trace_point = np.asarray([-43.5321, 172.6362])
    end_trace_point = geo.ll_shift(start_trace_point[0], start_trace_point[1], 5, 0)
    trace_points = np.stack((start_trace_point, end_trace_point), axis=0)

    with pytest.raises(
        ValueError,
        match="Dip direction must be 0 for vertical faults.",
    ):
        Plane.from_trace(trace_points, 0, 1, 90, 20)


def fault_plane(
    length: float,
    projected_width: float,
=======
@pytest.mark.parametrize(
    "centroid, strike, dip, dip_dir, length, width, dtop, dbottom",
    [
        # Case where top and bottom depths are not consistent with dip and width
        (
            np.array([0, 0, 0]),
            45,
            30,
            None,
            10,
            5,
            1,
            2,
        ),
        # Case where top and bottom depths are not consistent with centroid depth
        (
            np.array([0, 0, 5]),
            45,
            30,
            None,
            10,
            5,
            1,
            10,
        ),
        # Case where neither top, bottom, nor centroid depth is given
        (
            np.array([0, 0]),
            45,
            30,
            None,
            10,
            5,
            None,
            None,
        ),
        # Case where centroid depth and dtop are inconsistent
        (
            np.array([0, 0, 5]),
            45,
            30,
            None,
            10,
            5,
            1,
            None,
        ),
        # Case where centroid depth and dbottom are inconsistent
        (
            np.array([0, 0, 5]),
            45,
            30,
            None,
            10,
            5,
            None,
            9,
        ),
    ],
)
def test_from_centroid_strike_dip_failure_cases(
    centroid: np.ndarray,
>>>>>>> 451b20bc
    strike: float,
    dip: float,
    dip_dir: Optional[float],
    length: float,
    width: float,
    dtop: Optional[float],
    dbottom: Optional[float],
):
    with pytest.raises(ValueError):
        Plane.from_centroid_strike_dip(
            centroid,
            dip,
            length,
            width,
            dtop=dtop,
            dbottom=dbottom,
            strike_nztm=strike,
            dip_dir_nztm=dip_dir,
        )


@pytest.mark.parametrize(
    "centroid, strike, dip, dip_dir, length, width, dtop, dbottom, expected_dtop, expected_dbottom",
    [
        # Case where both dtop and dbottom are None
        (np.array([0, 0, 5]), 45, 30, None, 10, 5, None, None, 5 - 5 / 4, 5 + 5 / 4),
        # Case where dtop is None and dbottom is provided
        (np.array([0, 0]), 45, 30, None, 10, 5, None, 10, 10 - 5 / 2, 10),
        # Case where dbottom is None and dtop is provided
        (np.array([0, 0]), 45, 30, None, 10, 5, 0, None, 0, 5 / 2),
    ],
)
def test_from_centroid_strike_dip_dtop_dbottom_derivation(
    centroid: np.ndarray,
    strike: float,
    dip: float,
    dip_dir: Optional[float],
    length: float,
    width: float,
    dtop: Optional[float],
    dbottom: Optional[float],
    expected_dtop: float,
    expected_dbottom: float,
):
    plane = Plane.from_centroid_strike_dip(
        centroid,
        dip,
        length,
        width,
        dtop=dtop,
        dbottom=dbottom,
        strike_nztm=strike,
        dip_dir_nztm=dip_dir,
    )
    assert np.isclose(plane.corners[0, -1], expected_dtop * 1000)
    assert np.isclose(plane.corners[-1, -1], expected_dbottom * 1000)


fault_plane = st.builds(
    Plane.from_centroid_strike_dip,
    centroid=st.builds(
        coordinate,
        lat=st.floats(-50, -31),
        lon=st.floats(160, 180),
        depth=st.floats(1, 10),
    ),
    length=st.floats(0.1, 1000),
    width=st.floats(0.1, 1000),
    strike_nztm=st.floats(0, 179),
    dip_dir_nztm=st.floats(5, 179),
    dip=st.floats(0.1, 90),
)


@given(
    plane=fault_plane,
    point=st.builds(
        coordinate,
        lat=st.floats(-50, -31),
        lon=st.floats(160, 180),
        depth=st.floats(0, 100),
    ),
)
def test_plane_rrup(plane: Plane, point: np.ndarray):
    assume(plane.dip_dir >= plane.strike + 5)
    point = coordinates.wgs_depth_to_nztm(point)

    def fault_coordinate_distance(fault_coordinates: np.ndarray) -> float:
        fault_point = coordinates.wgs_depth_to_nztm(
            plane.fault_coordinates_to_wgs_depth_coordinates(fault_coordinates)
        )
        return point - fault_point

    res = sp.optimize.least_squares(
        fault_coordinate_distance,
        np.array([1 / 2, 1 / 2]),
        bounds=([0] * 2, [1] * 2),
        gtol=1e-5,
        ftol=1e-5,
    )
    optimized_res = np.linalg.norm(res.fun)
    assert np.isclose(
        plane.rrup_distance(coordinates.nztm_to_wgs_depth(point)),
        optimized_res,
        atol=1e-3,
    )


@given(
    plane=fault_plane,
    local_coordinates=nst.arrays(
        float, (2,), elements={"min_value": 0, "max_value": 1}
    ),
)
def test_plane_rrup_in_plane(plane: Plane, local_coordinates: np.ndarray):
    assume(plane.dip_dir >= plane.strike + 5)
    assert np.isclose(
        plane.rrup_distance(
            plane.fault_coordinates_to_wgs_depth_coordinates(local_coordinates)
        ),
        0,
    )


@given(
    plane=fault_plane,
    distance=st.floats(1, 1000),
)
def test_plane_rjb(plane: Plane, distance: float):
    # if dip dir is too close to strike it will create a degenerate geometry that rjb distance isn't designed for anyway.
    assume(plane.dip_dir_nztm >= plane.strike_nztm + 1)
    assume(plane.dip != 90)
    buffer = shapely.buffer(plane.geometry, distance * 1000)
    for point in coordinates.nztm_to_wgs_depth(np.array(buffer.exterior.coords)):
        assert np.isclose(
            plane.rjb_distance(point),
            distance * 1000,
            atol=1e-4,
        )


@given(
    plane=fault_plane,
    local_coordinates=nst.arrays(
        float, (2,), elements={"min_value": 0, "max_value": 1}
    ),
)
@seed(1)
def test_plane_coordinate_inversion(plane: Plane, local_coordinates: np.ndarray):
    """Test the inversion of coordinate transformations for a Plane object."""
    assume(not np.isclose(plane.dip_dir, plane.strike))
    assert np.allclose(
        plane.wgs_depth_coordinates_to_fault_coordinates(
            plane.fault_coordinates_to_wgs_depth_coordinates(local_coordinates)
        ),
        local_coordinates,
        atol=1e-6,
    )


def connected_fault(
    lengths: list[float], width: float, strike: float, start_coordinates: np.ndarray
) -> Fault:
    """Create a Fault object from connected planes."""
    strike_direction = np.array(
        [np.cos(np.radians(strike)), np.sin(np.radians(strike)), 0]
    )
    dip = 45  # Fixed dip for now
    dip_rotation = sp.spatial.transform.Rotation.from_rotvec(
        dip * strike_direction, degrees=True
    )
    dip_direction = np.array(
        [np.cos(np.radians(strike + 90)), np.sin(np.radians(strike + 90)), 0]
    )
    dip_direction = width * 1000 * dip_rotation.apply(dip_direction)
    start = np.append(coordinates.wgs_depth_to_nztm(start_coordinates), 0)
    cumulative_lengths = np.cumsum(np.array(lengths) * 1000)
    leading_edges = np.vstack(
        (start, start + np.outer(cumulative_lengths, strike_direction))
    )
    planes = [
        Plane(
            np.array(
                [
                    leading_edges[i],
                    leading_edges[i + 1],
                    leading_edges[i + 1] + dip_direction,
                    leading_edges[i] + dip_direction,
                ]
            )
        )
        for i in range(len(leading_edges) - 1)
    ]
    return Fault(planes)


@given(
    fault=st.builds(
        connected_fault,
        lengths=st.lists(st.floats(0.1, 100), min_size=1, max_size=5),
        width=st.floats(0.1, 100),
        strike=st.floats(0, 179),
        start_coordinates=st.builds(
            coordinate, lat=st.floats(-50, -31), lon=st.floats(160, 180)
        ),
    )
)
def test_fault_reordering(fault: Fault):
    """Ensure that the plane order in faults is completely determined by the planes."""
    for order in itertools.permutations(range(len(fault.planes))):
        planes = [fault.planes[i] for i in order]
        fault_reorder = Fault(planes)
        assert np.allclose(fault_reorder.corners, fault.corners)


@given(
    fault=st.builds(
        connected_fault,
        lengths=st.lists(st.floats(0.1, 100), min_size=1, max_size=10),
        width=st.floats(0.1, 100),
        strike=st.floats(0, 179),
        start_coordinates=st.builds(
            coordinate, lat=st.floats(-50, -31), lon=st.floats(160, 180)
        ),
    ),
    distance=st.floats(1, 1000),
)
def test_fault_rjb(fault: Fault, distance: float):
    # if dip dir is too close to strike it will create a degenerate geometry that rjb distance isn't designed for anyway.
    buffer = shapely.buffer(fault.geometry, distance * 1000)
    for point in coordinates.nztm_to_wgs_depth(np.array(buffer.exterior.coords)):
        assert np.isclose(
            fault.rjb_distance(point),
            distance * 1000,
            atol=1e-4,
        )


@given(
    fault=st.builds(
        connected_fault,
        lengths=st.lists(st.floats(0.1, 100), min_size=1, max_size=10),
        width=st.floats(0.1, 100),
        strike=st.floats(0, 179),
        start_coordinates=st.builds(
            coordinate, lat=st.floats(-50, -31), lon=st.floats(160, 180)
        ),
    ),
    point=st.builds(
        coordinate,
        lat=st.floats(-50, -31),
        lon=st.floats(160, 180),
        depth=st.floats(0, 100),
    ),
)
def test_fault_rrup(fault: Fault, point: np.ndarray):
    # The fault rrup should be equal to the smallest rrup among the planes in the fault.
    fault_rrup = fault.rrup_distance(point)
    assert np.isclose(
        min(plane.rrup_distance(point) for plane in fault.planes), fault_rrup, atol=1e-3
    )


@given(
    fault=st.builds(
        connected_fault,
        lengths=st.lists(st.floats(0.1, 100), min_size=1, max_size=10),
        width=st.floats(0.1, 100),
        strike=st.floats(0, 179),
        start_coordinates=st.builds(
            coordinate, lat=st.floats(-50, -31), lon=st.floats(160, 180)
        ),
    )
)
def test_fault_construction(fault: Fault):
    """Test the construction of a Fault object from connected planes."""
    assert fault.width == fault.planes[0].width
    assert fault.dip_dir == fault.planes[0].dip_dir
    assert fault.dip_dir_nztm == fault.planes[0].dip_dir_nztm
    assert fault.dip == fault.planes[0].dip
    assert fault.corners.shape == (4 * len(fault.planes), 3)
    assert np.isclose(fault.area(), np.sum([plane.area for plane in fault.planes]))
    assert fault.geometry.equals(
        shapely.union_all([plane.geometry for plane in fault.planes])
    )
    assert np.allclose(
        fault.wgs_depth_coordinates_to_fault_coordinates(fault.centroid),
        np.array([1 / 2, 1 / 2]),
    )


@given(
    fault=st.builds(
        connected_fault,
        lengths=st.lists(st.floats(0.1, 100), min_size=1, max_size=10),
        width=st.floats(0.1, 100),
        strike=st.floats(0, 179),
        start_coordinates=st.builds(
            coordinate, lat=st.floats(-50, -31), lon=st.floats(160, 180)
        ),
    ),
    local_coordinates=nst.arrays(
        float, (2,), elements={"min_value": 0, "max_value": 1}
    ),
)
def test_fault_coordinate_inversion(fault: Fault, local_coordinates: np.ndarray):
    """Test the inversion of coordinate transformations for a Fault object."""
    assert np.allclose(
        fault.wgs_depth_coordinates_to_fault_coordinates(
            fault.fault_coordinates_to_wgs_depth_coordinates(local_coordinates)
        ),
        local_coordinates,
        atol=1e-6,
    )


@given(
    fault=st.builds(
        connected_fault,
        lengths=st.lists(st.floats(0.1, 100), min_size=1, max_size=10),
        strike=st.just(0),
        width=st.floats(0.1, 10),
        start_coordinates=st.builds(
            coordinate, lat=st.floats(-50, -31), lon=st.floats(160, 180)
        ),
    ),
    other_fault=st.builds(
        connected_fault,
        lengths=st.lists(st.floats(0.1, 100), min_size=1, max_size=10),
        strike=st.just(0),
        width=st.floats(0.1, 10),
        start_coordinates=st.builds(
            coordinate, lat=st.floats(-50, -31), lon=st.floats(160, 180)
        ),
    ),
)
@settings(deadline=1000)
@seed(1)
def test_fault_closest_point_comparison(fault: Fault, other_fault: Fault):
    """Test the closest point comparison between two Fault objects."""
    pairwise_distance = sp.spatial.distance.cdist(fault.bounds, other_fault.bounds)
    assume(pairwise_distance.min() > 1)
    point_a, point_b = sources.closest_point_between_sources(fault, other_fault)
    x, y = np.meshgrid(np.linspace(0, 1, num=10), np.linspace(0, 1, num=10))
    local_coords = np.c_[x.ravel(), y.ravel()]
    points_on_a = np.array(
        [
            fault.fault_coordinates_to_wgs_depth_coordinates(coord)
            for coord in local_coords
        ]
    )
    points_on_b = np.array(
        [
            other_fault.fault_coordinates_to_wgs_depth_coordinates(coord)
            for coord in local_coords
        ]
    )
    min_distance = np.min(
        coordinates.distance_between_wgs_depth_coordinates(points_on_a, points_on_b)
    )
    assume(min_distance > 0)
    computed_distance = coordinates.distance_between_wgs_depth_coordinates(
        fault.fault_coordinates_to_wgs_depth_coordinates(point_a),
        other_fault.fault_coordinates_to_wgs_depth_coordinates(point_b),
    )
    assert computed_distance < min_distance or np.isclose(
        computed_distance, min_distance, atol=1e-1
    )
<<<<<<< HEAD
=======


@pytest.mark.parametrize(
    "planes, expected_message",
    [
        # Inconsistent dip directions
        (
            [
                Plane.from_corners(
                    np.array(
                        [
                            [-41.2865, 174.7762, 0],
                            [-41.2865, 174.7862, 0],
                            [-41.2965, 174.7962, 10000],
                            [-41.2965, 174.7862, 10000],
                        ]
                    )
                ),
                Plane.from_corners(
                    np.array(
                        [
                            [-41.2865, 174.7862, 0],
                            [-41.2865, 174.7962, 0],
                            [-41.2965, 174.7962, 10000],
                            [-41.2965, 174.7862, 10000],
                        ]
                    )
                ),
            ],
            "Fault must have a constant dip direction",
        ),
        # Inconsistent dip angles
        (
            [
                Plane.from_corners(
                    np.array(
                        [
                            [-41.2865, 174.7762, 0],
                            [-41.2865, 174.7862, 0],
                            [-41.2965, 174.7862, 10000],
                            [-41.2965, 174.7762, 10000],
                        ]
                    )
                ),
                Plane.from_corners(
                    np.array(
                        [
                            [-41.2865, 174.7862, 0.0],
                            [-41.2865, 174.7762, 0.0],
                            [-41.25013347, 174.77620387, 9215.48081363],
                            [-41.25013361, 174.78619679, 9215.48252053],
                        ]
                    )
                ),
            ],
            "Fault must have a constant dip",
        ),
        # Inconsistent widths
        (
            [
                Plane.from_corners(
                    np.array(
                        [
                            [-41.2865, 174.7762, 0],
                            [-41.2865, 174.7862, 0],
                            [-41.2965, 174.7862, 10000],
                            [-41.2965, 174.7762, 10000],
                        ]
                    )
                ),
                Plane.from_corners(
                    np.array(
                        [
                            [-41.2865, 174.7762, 0.0],
                            [-41.2865, 174.7862, 0.0],
                            [-41.30149995, 174.78620231, 15000.0],
                            [-41.30149999, 174.77620002, 15000.0],
                        ]
                    )
                ),
            ],
            "Fault must have constant width",
        ),
        # Not connected end-to-end
        (
            [
                Plane.from_corners(
                    np.array(
                        [
                            [-41.2865, 174.7762, 0],
                            [-41.2865, 174.7862, 0],
                            [-41.2965, 174.7862, 10000],
                            [-41.2965, 174.7762, 10000],
                        ]
                    )
                ),
                Plane.from_corners(
                    np.array(
                        [
                            [-41.2965, 174.7962, 0],
                            [-41.2965, 174.8062, 0],
                            [-41.3065, 174.8062, 10000],
                            [-41.3065, 174.7962, 10000],
                        ]
                    )
                ),
            ],
            "Fault planes must be connected",
        ),
    ],
)
def test_fault_construction_failures(planes: list[Plane], expected_message: str):
    with pytest.raises(ValueError) as excinfo:
        Fault(planes=planes)
    assert expected_message in str(excinfo.value)
>>>>>>> 451b20bc
<|MERGE_RESOLUTION|>--- conflicted
+++ resolved
@@ -314,8 +314,6 @@
     with pytest.raises(ValueError, match="Bounds do not form a plane."):
         Plane(bounds)
 
-
-<<<<<<< HEAD
 def trace(
     start_trace_nztm: np.ndarray[float], length: float, strike: float
 ) -> np.ndarray:
@@ -436,10 +434,6 @@
         Plane.from_trace(trace_points, 0, 1, 90, 20)
 
 
-def fault_plane(
-    length: float,
-    projected_width: float,
-=======
 @pytest.mark.parametrize(
     "centroid, strike, dip, dip_dir, length, width, dtop, dbottom",
     [
@@ -502,7 +496,6 @@
 )
 def test_from_centroid_strike_dip_failure_cases(
     centroid: np.ndarray,
->>>>>>> 451b20bc
     strike: float,
     dip: float,
     dip_dir: Optional[float],
@@ -871,8 +864,6 @@
     assert computed_distance < min_distance or np.isclose(
         computed_distance, min_distance, atol=1e-1
     )
-<<<<<<< HEAD
-=======
 
 
 @pytest.mark.parametrize(
@@ -987,5 +978,4 @@
 def test_fault_construction_failures(planes: list[Plane], expected_message: str):
     with pytest.raises(ValueError) as excinfo:
         Fault(planes=planes)
-    assert expected_message in str(excinfo.value)
->>>>>>> 451b20bc
+    assert expected_message in str(excinfo.value)